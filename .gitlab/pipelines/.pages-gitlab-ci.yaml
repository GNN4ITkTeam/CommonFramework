--- conflicted
+++ resolved
@@ -3,12 +3,8 @@
   stage: pages
   needs: []
   script:
-<<<<<<< HEAD
-    - pip install mkdocs==1.4.2 mkdocs-material==9.0.5 mkdocs-markdownextradata-plugin>=0.2.5 mkdocs-git-revision-date-localized-plugin mkdocstrings==0.22.0
-=======
     - pip install mkdocs==1.4.2 mkdocs-material==9.0.5 mkdocs-markdownextradata-plugin>=0.2.5 mkdocs-git-revision-date-localized-plugin 'mkdocstrings[python]'
     - pip freeze
->>>>>>> d34659af
     - mkdocs build -s -d public
     - if [[ -f _redirects ]]; then cp _redirects public; fi;
   artifacts:
