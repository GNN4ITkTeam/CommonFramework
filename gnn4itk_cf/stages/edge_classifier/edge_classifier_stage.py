# Copyright (C) 2023 CERN for the benefit of the ATLAS collaboration

# Licensed under the Apache License, Version 2.0 (the "License");
# you may not use this file except in compliance with the License.
# You may obtain a copy of the License at
#
#    http://www.apache.org/licenses/LICENSE-2.0
#
# Unless required by applicable law or agreed to in writing, software
# distributed under the License is distributed on an "AS IS" BASIS,
# WITHOUT WARRANTIES OR CONDITIONS OF ANY KIND, either express or implied.
# See the License for the specific language governing permissions and
# limitations under the License.

import os
import warnings
from itertools import product
from pytorch_lightning import LightningModule
import torch.nn.functional as F
from torch_geometric.data import Dataset, Data, HeteroData
from torch_geometric.loader import DataLoader
import random

# import roc auc
from sklearn.metrics import roc_auc_score
import torch
import numpy as np
from tqdm import tqdm
from atlasify import atlasify
import matplotlib.pyplot as plt
from sklearn.metrics import roc_curve, auc
from gnn4itk_cf.stages.track_building.utils import rearrange_by_distance
from gnn4itk_cf.utils.mapping_utils import get_directed_prediction
from gnn4itk_cf.utils.plotting_utils import plot_efficiency_rz
from gnn4itk_cf.utils import eval_utils

device = torch.device("cuda" if torch.cuda.is_available() else "cpu")

from gnn4itk_cf.utils import load_datafiles_in_dir, run_data_tests, handle_weighting, handle_hard_cuts, remap_from_mask, get_ratio, handle_edge_features, get_optimizers, plot_eff_pur_region, get_condition_lambda
from gnn4itk_cf.stages.graph_construction.models.utils import graph_intersection

# TODO: What is this for??
torch.multiprocessing.set_sharing_strategy('file_system')

class EdgeClassifierStage(LightningModule):
    def __init__(self, hparams):
        super().__init__()
        """
        Initialise the Lightning Module that can scan over different GNN training regimes
        """

        self.save_hyperparameters(hparams)

        # Assign hyperparameters
        self.trainset, self.valset, self.testset = None, None, None
        self.dataset_class = eval(self.hparams['dataset_class'])
        
    def setup(self, stage="fit"):
        """
        The setup logic of the stage.
        1. Setup the data for training, validation and testing.
        2. Run tests to ensure data is of the right format and loaded correctly.
        3. Construct the truth and weighting labels for the model training
        """
        preprocess = True
        input_dir = "input_dir"
        if stage in ["fit", "predict"]:
            self.load_data(stage, self.hparams[input_dir], preprocess)
            self.test_data(stage)
        elif stage == "test":
            # during test stage, allow the possibility of 
            if not self.hparams.get("reprocess_classifier"):
                print("Reading data from stage_dir without preprocessing")
                input_dir = "stage_dir"
                preprocess = False
            self.load_data(stage, self.hparams[input_dir], preprocess)

        try:
            print("Defining figures of merit")
            self.logger.experiment.define_metric("val_loss" , summary="min")
            self.logger.experiment.define_metric("auc" , summary="max")
        except Exception:
            warnings.warn("Failed to define figures of merit, due to logger unavailable")
            
    def load_data(self, stage, input_dir, preprocess=True):
        """
        Load in the data for training, validation and testing.
        """

        # if stage == "fit":
        for data_name, data_num in zip(["trainset", "valset", "testset"], self.hparams["data_split"]):
            if data_num > 0:
                dataset = self.dataset_class(input_dir, data_name, data_num, stage, self.hparams, preprocess=preprocess)
                setattr(self, data_name, dataset)

    def test_data(self, stage):
        """
        Test the data to ensure it is of the right format and loaded correctly.
        """
        required_features = ["x", "edge_index", "track_edges", "truth_map", "y"]
        optional_features = ["particle_id", "nhits", "primary", "pdgId", "ghost", "shared", "module_id", "region", "hit_id", "pt"]

        run_data_tests([self.trainset, self.valset, self.testset], required_features, optional_features)

    def train_dataloader(self):
        if self.trainset is None:
            return None
        num_workers = 16 if ("num_workers" not in self.hparams or self.hparams["num_workers"] is None) else self.hparams["num_workers"][0]
        return DataLoader(
            self.trainset, batch_size=1, num_workers=num_workers, shuffle=False
        )

    def val_dataloader(self):
        if self.valset is None:
            return None
        num_workers = 16 if ("num_workers" not in self.hparams or self.hparams["num_workers"] is None) else self.hparams["num_workers"][1]
        return DataLoader(
            self.valset, batch_size=1, num_workers=num_workers
        )

    def test_dataloader(self):
        if self.testset is None:
            return None
        num_workers = 16 if ("num_workers" not in self.hparams or self.hparams["num_workers"] is None) else self.hparams["num_workers"][2]
        return DataLoader(
            self.testset, batch_size=1, num_workers=num_workers
        )

    def predict_dataloader(self):

        self.datasets = []
        dataloaders = []
        for i, (data_name, data_num) in enumerate(zip(["trainset", "valset", "testset"], self.hparams["data_split"])):
            if data_num > 0:
                dataset = self.dataset_class(self.hparams["input_dir"], data_name, data_num, "predict", self.hparams)
                self.datasets.append(dataset)
                num_workers = 16 if ("num_workers" not in self.hparams or self.hparams["num_workers"] is None) else self.hparams["num_workers"][i]
                dataloaders.append(DataLoader(dataset, batch_size=1, num_workers=num_workers))
        return dataloaders

    def configure_optimizers(self):
        optimizer, scheduler = get_optimizers(self.parameters(), self.hparams)
        return optimizer, scheduler

    def training_step(self, batch, batch_idx):

        output = self(batch)
        loss = self.loss_function(output, batch)

        self.log("train_loss", loss, on_step=False, on_epoch=True, batch_size=1, sync_dist=True)

        return loss

    def on_train_epoch_start(self):
        if self.trainset is not None:
            random.shuffle(self.trainset.input_paths)

    def loss_function(self, output, batch):
        """
        Applies the loss function to the output of the model and the truth labels.
        To balance the positive and negative contribution, simply take the means of each separately.
        Any further fine tuning to the balance of true target, true background and fake can be handled
        with the `weighting` config option.
        """

        assert hasattr(batch, "y"), "The batch does not have a truth label. Please ensure the batch has a `y` attribute."
        assert hasattr(batch, "weights"), "The batch does not have a weighting label. Please ensure the batch weighting is handled in preprocessing."

        if ("loss_balancing" in self.hparams) and self.hparams["loss_balancing"]:
            print("loss_balancing")
            negative_mask = ((batch.y == 0) & (batch.weights != 0)) | (batch.weights < 0)
            negative_loss = F.binary_cross_entropy_with_logits(
                output[negative_mask], torch.zeros_like(output[negative_mask]), weight=batch.weights[negative_mask].abs()
            )
            positive_mask = (batch.y == 1) & (batch.weights > 0)
            positive_loss = F.binary_cross_entropy_with_logits(
                output[positive_mask], torch.ones_like(output[positive_mask]), weight=batch.weights[positive_mask].abs()
            )
            return positive_loss + negative_loss
        else:
            loss = F.binary_cross_entropy_with_logits(
                output, batch.y.float(), weight=batch.weights.abs()
            )
        return loss


    def shared_evaluation(self, batch, batch_idx):

        output = self(batch)
        loss = self.loss_function(output, batch)
        batch.output = output.detach() 

        all_truth = batch.y.bool()
        target_truth = (batch.weights > 0) & all_truth
        
        return {"loss": loss.detach(), "all_truth": all_truth, "target_truth": target_truth, "output": output.detach(), 'batch': batch}

    def validation_step(self, batch, batch_idx):
        
        output_dict = self.shared_evaluation(batch, batch_idx)
        self.log_metrics(output_dict['output'], output_dict['all_truth'], output_dict['target_truth'], output_dict['loss'])
        self.log("val_loss", output_dict['loss'], on_step=False, on_epoch=True, batch_size=1, sync_dist=True)        

    def test_step(self, batch, batch_idx):

        return self.shared_evaluation(batch, batch_idx)

    def log_metrics(self, output, all_truth, target_truth, loss):

        preds = torch.sigmoid(output) > self.hparams["edge_cut"]

        # Positives
        edge_positive = preds.sum().float()

        # Signal true & signal tp
        target_true = target_truth.sum().float()
        target_true_positive = (target_truth.bool() & preds).sum().float()
        all_true_positive = (all_truth.bool() & preds).sum().float()

<<<<<<< HEAD
        fake_positive = edge_positive.item() - all_true_positive.item() 
        # Masked Positives
        target_and_fake_edge_positive = target_true_positive + fake_positive

=======
        # add torch.sigmoid(output).float() to convert to float in case training is done with 16-bit precision
>>>>>>> d585dcd2
        target_auc = roc_auc_score(
            target_truth.bool().cpu().detach(), torch.sigmoid(output).float().cpu().detach()
        )
        true_and_fake_positive = edge_positive - (preds & (~ target_truth) & all_truth).sum().float()

        # Eff, pur, auc
        target_eff = target_true_positive / target_true
        target_pur = target_true_positive / edge_positive
        l2it_target_pur = target_true_positive / target_and_fake_edge_positive
        total_pur = all_true_positive / edge_positive
        purity = target_true_positive / true_and_fake_positive
        current_lr = self.optimizers().param_groups[0]["lr"]

        self.log_dict(
            {
                "current_lr": current_lr,
                "eff": target_eff,
                "target_pur": target_pur,
                "l2it_target_pur": l2it_target_pur,
                "total_pur": total_pur,
                "pur": purity,
                "auc": target_auc,
            },  # type: ignore
            sync_dist=True,
            batch_size=1, 
            on_epoch=True, 
            on_step=False
        )

        return preds

    def on_train_start(self):
        self.trainer.strategy.optimizers = [self.trainer.lr_scheduler_configs[0].scheduler.optimizer]
    
    def on_before_optimizer_step(self, optimizer, *args, **kwargs):
        
        # warm up lr
        if (self.hparams["warmup"] is not None) and (self.trainer.current_epoch < self.hparams["warmup"]):
            lr_scale = min(1.0, float(self.trainer.current_epoch + 1) / self.hparams["warmup"])
            for pg in optimizer.param_groups:
                pg["lr"] = lr_scale * self.hparams["lr"]
        
        # after reaching minimum learning rate, stop LR decay
        for pg in optimizer.param_groups:
            pg['lr'] = max(pg['lr'], self.hparams.get('min_lr', 0.00005))

    def predict_step(self, batch, batch_idx, dataloader_idx=0):
        """
        This function handles the prediction of each graph. It is called in the `infer.py` script.
        It can be overwritted in your custom stage, but it should implement three simple steps:
        1. Run an edge-scoring model on the input graph
        2. Add the scored edges to the graph, as `scores` attribute
        3. Append the stage config to the `config` attribute of the graph
        """

        dataset = self.datasets[dataloader_idx]
        if os.path.exists(os.path.join(self.hparams["stage_dir"], dataset.data_name , f"event{batch.event_id}.pyg")):
            return
        eval_dict = self.shared_evaluation(batch, batch_idx)
        output = eval_dict['output']
        batch = eval_dict['batch']
        self.save_edge_scores(batch, output, dataset)

    def save_edge_scores(self, event, output, dataset):
        event.scores = torch.sigmoid(output)
        event = dataset.unscale_features(event)

        event.config.append(self.hparams)
        event.truth_map = graph_intersection(event.edge_index, event.track_edges, return_y_pred=False, return_y_truth=False, return_truth_to_pred=True)

        datatype = dataset.data_name
        os.makedirs(os.path.join(self.hparams["stage_dir"], datatype), exist_ok=True)
        torch.save(event.cpu(), os.path.join(self.hparams["stage_dir"], datatype, f"event{event.event_id[0]}.pyg"))

    @classmethod
    def evaluate(cls, config, checkpoint=None):
        """ 
        The gateway for the evaluation stage. This class method is called from the eval_stage.py script.
        """

        # Load data from testset directory
        graph_constructor = cls(config)
        if checkpoint is not None:
            print(f'Restoring model from {checkpoint}')
            graph_constructor = cls.load_from_checkpoint(checkpoint, hparams=config).to(device)
        graph_constructor.setup(stage="test")

        all_plots = config["plots"]

        # TODO: Handle the list of plots properly
        for plot_function, plot_config in all_plots.items():
            if hasattr(eval_utils, plot_function):
                getattr(eval_utils, plot_function)(graph_constructor, plot_config, config)
            else:
                print(f"Plot {plot_function} not implemented")

<<<<<<< HEAD
    def graph_scoring_efficiency(self, plot_config, config):
        """
        Plot the graph construction efficiency vs. pT of the edge.
        """
        all_y_truth, all_pt = [], []

        for event in tqdm(self.testset):
            # Need to apply score cut and remap the truth_map 
            if "score_cut" in config:
                self.apply_score_cut(event, config["score_cut"])
            if "target_tracks" in config:
                self.apply_target_conditions(event, config["target_tracks"])
            else:
                event.target_mask = torch.ones(event.truth_map.shape[0], dtype=torch.bool)
            all_y_truth.append(event.truth_map[event.target_mask] >= 0)
            all_pt.append(event.pt[event.target_mask])

        all_pt = torch.cat(all_pt).cpu().numpy()
        all_y_truth = torch.cat(all_y_truth).cpu().numpy()

        # Get the edgewise efficiency
        # Build a histogram of true pTs, and a histogram of true-positive pTs
        pt_min, pt_max = 1, 50
        if "pt_units" in plot_config and plot_config["pt_units"] == "MeV":
            pt_min, pt_max = pt_min * 1000, pt_max * 1000
        pt_bins = np.logspace(np.log10(pt_min), np.log10(pt_max), 10)

        true_pt_hist, true_bins = np.histogram(all_pt, bins=pt_bins)
        true_pos_pt_hist, _ = np.histogram(all_pt[all_y_truth], bins=pt_bins)

        # Divide the two histograms to get the edgewise efficiency
        eff, err = get_ratio(true_pos_pt_hist, true_pt_hist)
        xvals = (true_bins[1:] + true_bins[:-1]) / 2
        xerrs = (true_bins[1:] - true_bins[:-1]) / 2

        # Plot the edgewise efficiency
        pt_units = "GeV" if "pt_units" not in plot_config else plot_config["pt_units"]
        fig, ax = plt.subplots(figsize=(8, 6))
        ax.errorbar(xvals, eff, xerr=xerrs, yerr=err, fmt='o', color='black', label='Efficiency')
        ax.set_xlabel(f'$p_T [{pt_units}]$', ha='right', x=0.95, fontsize=14)
        ax.set_ylabel(plot_config["title"], ha='right', y=0.95, fontsize=14)
        ax.set_xscale('log')

        # Save the plot
        atlasify("Internal",
                 r"$\sqrt{s}=14$TeV, $t \bar{t}$, $\langle \mu \rangle = 200$, primaries $t \bar{t}$ and soft interactions) " + "\n"
                 r"$p_T > 1$GeV, $|\eta < 4$")
        fig.savefig(os.path.join(config["stage_dir"], "edgewise_efficiency.png"))
    
    

    def graph_roc_curve(self, plot_config, config):
        """
        Plot the ROC curve for the graph construction efficiency.
        """
        all_y_truth, all_scores = [], []

        for event in tqdm(self.testset):

            # Need to apply score cut and remap the truth_map
            if "weights" in event.keys:
                target_y = event.weights.bool() & event.y.bool()
            else:
                target_y = event.y.bool()

            all_y_truth.append(target_y)
            all_scores.append(event.scores)

        all_scores = torch.cat(all_scores).cpu().numpy()
        all_y_truth = torch.cat(all_y_truth).cpu().numpy()

        # Get the ROC curve
        fpr, tpr, _ = roc_curve(all_y_truth, all_scores)
        auc_score = auc(fpr, tpr)

        # Plot the ROC curve
        fig, ax = plt.subplots(figsize=(8, 6))
        ax.plot(fpr, tpr, color='black', label='ROC curve')
        ax.plot([0, 1], [0, 1], color='black', linestyle='--', label='Random classifier')
        ax.set_xlabel('False Positive Rate', ha='right', x=0.95, fontsize=14)
        ax.set_ylabel('True Positive Rate', ha='right', y=0.95, fontsize=14)
        ax.set_xscale('log')
        ax.set_yscale('log')
        ax.legend(loc='lower right', fontsize=14)
        ax.text(0.95, 0.20, f"AUC: {auc_score:.3f}", ha='right', va='bottom', transform=ax.transAxes, fontsize=14)

        # Save the plot
        atlasify("Internal",
                 f"{plot_config['title']} \n"
                 r"$\sqrt{s}=14$TeV, $t \bar{t}$, $\langle \mu \rangle = 200$, primaries $t \bar{t}$ and soft interactions) " + "\n"
                 r"$p_T > 1$GeV, $|\eta < 4$")
        fig.savefig(os.path.join(config["stage_dir"], "roc_curve.png"))

    def graph_region_efficiency_purity(self, plot_config, config):
        edge_truth, edge_regions, edge_positive = [], [], []
        node_r, node_z, node_regions = [], [], []

        for event in tqdm(self.testset):
            edge_truth.append(event.y)
            edge_regions.append(event.x_region[event.edge_index[0]])  # Assign region depending on first node in edge
            edge_positive.append(event.scores > config["edge_cut"])

            node_r.append(event.x_r)
            node_z.append(event.x_z)
            node_regions.append(event.x_region)

        edge_truth = torch.cat(edge_truth).cpu().numpy()
        edge_regions = torch.cat(edge_regions).cpu().numpy()
        edge_positive = torch.cat(edge_positive).cpu().numpy()

        node_r = torch.cat(node_r).cpu().numpy()
        node_z = torch.cat(node_z).cpu().numpy()
        node_regions = torch.cat(node_regions).cpu().numpy()

        fig, ax = plot_eff_pur_region(edge_truth, edge_positive, edge_regions, node_r, node_z, node_regions, plot_config)
        fig.savefig(os.path.join(config["stage_dir"], "region_eff_pur.png"))


=======
>>>>>>> d585dcd2
    def apply_score_cut(self, event, score_cut):
        """
        Apply a score cut to the event. This is used for the evaluation stage.
        """
        passing_edges_mask = event.scores >= score_cut
        edge_index = event.edge_index
        if self.hparams['undirected']:
            # treat graph level first
            edge_index = rearrange_by_distance(event, event.edge_index)
            get_directed_prediction(event, passing_edges_mask, edge_index)

            # treat track level, simply drop the later half of all track-level features
            track_edges = rearrange_by_distance(event, event.track_edges)
            num_track_edges = track_edges.shape[1]
            event.track_edges = track_edges.T.view(2, -1, 2)[0].T
            # print(track_edges.T.view(2, -1, 2))
            for key in event.keys:
                if isinstance(event[key], torch.Tensor) and ((event[key].shape[0] == num_track_edges)):
                    event[key] = event[key].view(2, -1)[0]
            # hard code to choose tight passing edge masks as the default edge mask to compute truth map for now for backward compatibility
            event.truth_map_loose = graph_intersection(event.edge_index[:, event.passing_edge_mask_loose], event.track_edges, return_y_pred=False, return_truth_to_pred=True)
            event.truth_map_tight = graph_intersection(event.edge_index[:, event.passing_edge_mask_tight], event.track_edges, return_y_pred=False, return_truth_to_pred=True)
            passing_edges_mask = event.passing_edge_mask_tight
                    
        event.graph_truth_map = graph_intersection(event.edge_index, event.track_edges, return_y_pred=False, return_y_truth=False, return_truth_to_pred=True)
        event.truth_map = graph_intersection(event.edge_index[:, passing_edges_mask], event.track_edges, return_y_pred=False, return_truth_to_pred=True)
        event.pred = passing_edges_mask

    def apply_target_conditions(self, event, target_tracks):
        """
        Apply the target conditions to the event. This is used for the evaluation stage.
        Target_tracks is a list of dictionaries, each of which contains the conditions to be applied to the event.
        """
        passing_tracks = torch.ones(event.truth_map.shape[0], dtype = torch.bool).to(device)

<<<<<<< HEAD
        for key, values in target_tracks.items():
            if isinstance(values, list):
                if values[0] == 'not_in':
                    for val in values[1]:
                        passing_tracks = passing_tracks * (event[key].float() != val)
                else:
                    passing_tracks = passing_tracks * (values[0] <= event[key].float()) * (event[key].float() <= values[1])
            else:
                passing_tracks = passing_tracks * (event[key] == values)
=======
        for condition_key, condition_val in target_tracks.items():
            condition_lambda = get_condition_lambda(condition_key, condition_val)
            passing_tracks = passing_tracks * condition_lambda(event)
>>>>>>> d585dcd2

        event.target_mask = passing_tracks
    
        
class GraphDataset(Dataset):
    """
    The custom default GNN dataset to load graphs off the disk
    """

    def __init__(self, input_dir, data_name = None, num_events = None, stage="fit", hparams={}, transform=None, pre_transform=None, pre_filter=None, preprocess=True):
        super().__init__(input_dir, transform, pre_transform, pre_filter)

        self.input_dir = input_dir
        self.data_name = data_name
        self.hparams = hparams
        self.num_events = num_events
        self.stage = stage
        self.preprocess = preprocess
        
        self.input_paths = load_datafiles_in_dir(self.input_dir, self.data_name, self.num_events)
        self.input_paths.sort()  # We sort here for reproducibility

    def len(self):
        return len(self.input_paths)

    def get(self, idx):

        event_path = self.input_paths[idx]
        event = torch.load(event_path, map_location=torch.device("cpu"))
        if not self.preprocess:
            return event
        event = self.preprocess_event(event)

        # return (event, event_path) if self.stage == "predict" else event
        return event

    def preprocess_event(self, event):
        """
        Process event before it is used in training and validation loops
        """
<<<<<<< HEAD

        self.apply_hard_cuts(event)
        self.construct_weighting(event)
        self.handle_edge_list(event)
        self.scale_features(event) # scaling must be done before adding features
        self.add_edge_features(event)
        

=======
        # print(event)
        if self.hparams.get('undirected'):
            event = self.to_undirected(event)
        event = self.apply_hard_cuts(event)
        event = self.construct_weighting(event)
        event = self.handle_edge_list(event)
        event = self.add_edge_features(event)
        event = self.scale_features(event)
        return event
        
>>>>>>> d585dcd2
    def apply_hard_cuts(self, event):
        """
        Apply hard cuts to the event. This is implemented by
        1. Finding which true edges are from tracks that pass the hard cut.
        2. Pruning the input graph to only include nodes that are connected to these edges.
        """

        if self.hparams is not None and "hard_cuts" in self.hparams.keys() and self.hparams["hard_cuts"]:
            assert isinstance(self.hparams["hard_cuts"], dict), "Hard cuts must be a dictionary"
            handle_hard_cuts(event, self.hparams["hard_cuts"])
        
        return event

    def construct_weighting(self, event):
        """
        Construct the weighting for the event
        """

        assert event.y.shape[0] == event.edge_index.shape[1], f"Input graph has {event.edge_index.shape[1]} edges, but {event.y.shape[0]} truth labels"

        if self.hparams is not None and "weighting" in self.hparams.keys():
            assert isinstance(self.hparams["weighting"], list) & isinstance(self.hparams["weighting"][0], dict), "Weighting must be a list of dictionaries"
            event.weights = handle_weighting(event, self.hparams["weighting"])
        else:
            event.weights = torch.ones_like(event.y, dtype=torch.float32)
        
        return event
            
    def handle_edge_list(self, event):

        if "input_cut" in self.hparams.keys() and self.hparams["input_cut"] and "scores" in event.keys:
            # Apply a score cut to the event
            self.apply_score_cut(event, self.hparams["input_cut"])

        # if "undirected" in self.hparams.keys() and self.hparams["undirected"]:
        #     # Flip event.edge_index and concat together
        #     self.to_undirected(event)
        return event
            
    
    def to_undirected(self, event):
        """
        Add the reverse of the edge_index to the event. This then requires all edge features to be duplicated.
        Additionally, the truth map must be duplicated.
        """

        num_edges = event.edge_index.shape[1]
        # Flip event.edge_index and concat together
        event.edge_index = torch.cat([event.edge_index, event.edge_index.flip(0)], dim=1)
        # event.edge_index, unique_edge_indices = torch.unique(event.edge_index, dim=1, return_inverse=True)
        num_track_edges = event.track_edges.shape[1]
        event.track_edges = torch.cat([event.track_edges, event.track_edges.flip(0)], dim=1)

        # Concat all edge-like features together
        for key in event.keys:
            if key=='truth_map': continue
            if isinstance(event[key], torch.Tensor) and ((event[key].shape[0] == num_edges)):
                event[key] = torch.cat([event[key], event[key]], dim=0)
                # event[key] = torch.zeros_like(event.edge_index[0], dtype=event[key].dtype).scatter(0, unique_edge_indices, event[key])
            
            # Concat track-like features for evaluation
            elif isinstance(event[key], torch.Tensor) and ((event[key].shape[0] == num_track_edges)):
                event[key] = torch.cat([event[key], event[key]], dim=0)    

        # handle truth_map separately
        truth_map = event.truth_map.clone()
        truth_map[truth_map >=0 ] = truth_map[truth_map >= 0] + num_edges
        event.truth_map = torch.cat([event.truth_map, truth_map], dim=0)
        return event

    def add_edge_features(self, event):
        if "edge_features" in self.hparams.keys():
            assert isinstance(self.hparams["edge_features"], list), "Edge features must be a list of strings"
            handle_edge_features(event, self.hparams["edge_features"])
        return event

    def scale_features(self, event):
        """
        Handle feature scaling for the event
        """

        if self.hparams is not None and "node_scales" in self.hparams.keys() and "node_features" in self.hparams.keys():
            assert isinstance(self.hparams["node_scales"], list), "Feature scaling must be a list of ints or floats"
            for i, feature in enumerate(self.hparams["node_features"]):
                assert feature in event.keys, f"Feature {feature} not found in event"
                event[feature] = event[feature] / self.hparams["node_scales"][i]
        
        return event
 
    def unscale_features(self, event):
        """
        Unscale features when doing prediction
        """

        if self.hparams is not None and "node_scales" in self.hparams.keys() and "node_features" in self.hparams.keys():
            assert isinstance(self.hparams["node_scales"], list), "Feature scaling must be a list of ints or floats"
            for i, feature in enumerate(self.hparams["node_features"]):
                assert feature in event.keys, f"Feature {feature} not found in event"
                event[feature] = event[feature] * self.hparams["node_scales"][i]
        return event

    def apply_score_cut(self, event, score_cut):
        """
        Apply a score cut to the event. This is used for the evaluation stage.
        """
        passing_edges_mask = event.scores >= score_cut
        num_edges = event.edge_index.shape[1]
        for key in event.keys:
            if isinstance(event[key], torch.Tensor) and event[key].shape and (event[key].shape[0] == num_edges or event[key].shape[-1] == num_edges):
                event[key] = event[key][..., passing_edges_mask]

        remap_from_mask(event, passing_edges_mask)
        return event
    
    def get_y_node(self, event):
        y_node = torch.zeros(event.z.size(0))
        y_node[event.track_edges.view(-1)] = 1
        event.y_node=y_node
        return event

class HeteroGraphMixin:
    def __init__(self) -> None:
        self.hparams = {}
    
    def get_node_type(self, event):
        assert 'region_ids' in self.hparams.keys() and isinstance(self.hparams['region_ids'], list ), "To create a heterogeneous graph, must define region id"
        region = event.region
        node_type = torch.zeros_like(region, dtype=torch.int64)
        node_type_name = []

        for idx, region_id in enumerate(self.hparams['region_ids']):
            mask = torch.isin(region, torch.tensor(region_id['id']))
            node_type[mask] = idx
            node_type_name.append(region_id['name'])
        
        event.node_type = node_type
        event.node_type_name = node_type_name
        return event

    def get_edge_type(self, event):
        assert 'node_type' in event, "event must have node_type. Run it through self.get_node_type"
        assert 'region_ids' in self.hparams.keys() and isinstance(self.hparams['region_ids'], list ), "To create a heterogeneous graph, must define region id"
        edge_index = event.edge_index
        node_type = event.node_type
        edge_type = torch.zeros_like(edge_index[0], dtype=torch.int64)
        edge_type_name = []

        for id, link in enumerate(product(node_type.unique(), node_type.unique())):
            src, dst = link
            mask = ((node_type[edge_index[0]] == src) & (node_type[edge_index[1]] == dst))
            edge_type[mask] = id
            edge_type_name.append(
                (self.hparams['region_ids'][src]['name'], 'to', self.hparams['region_ids'][dst]['name'])
            )

        event.edge_type = edge_type
        event.edge_type_name = edge_type_name
        return event
    
    def convert_heterogeneous(self, event):
        assert 'node_type' in event and 'edge_type' in event and 'node_type_name' in event and 'edge_type_name' in event, "Must run through both self.get_node_type and self.get_edge_type"
        return event.to_heterogeneous(node_type=event.node_type, edge_type=event.edge_type, node_type_names=event.node_type_name, edge_type_names=event.edge_type_name)
    
    def get_input_data(self, event):
        event.input_node_features = torch.stack([event[feature] for feature in self.hparams["node_features"]], dim=-1).float()
        edge_feature_list = self.hparams.get('edge_features', [])
        if len(edge_feature_list) > 0:
            event.input_edge_features = torch.stack([event[feature] for feature in edge_feature_list], dim=-1).float()
        return event

class HeteroGraphDataset(GraphDataset, HeteroGraphMixin):
    def __init__(self, input_dir, data_name=None, num_events=None, stage="fit", hparams={}, transform=None, pre_transform=None, pre_filter=None, preprocess=True):
        super().__init__(input_dir, data_name, num_events, stage, hparams, transform, pre_transform, pre_filter, preprocess)
    
    def preprocess_event(self, event):
        event = super().preprocess_event(event)
        event = Data(**event.to_dict())
        event = self.get_input_data(event)
        event = self.get_node_type(event)
        event = self.get_edge_type(event)
        event = self.convert_heterogeneous(event)
        return event
         
class DirectedHeteroGraphDataset(GraphDataset, HeteroGraphMixin):

    def __init__(self, input_dir, data_name=None, num_events=None, stage="fit", hparams={}, transform=None, pre_transform=None, pre_filter=None, preprocess=True):
        super().__init__(input_dir, data_name, num_events, stage, hparams, transform, pre_transform, pre_filter, preprocess)

    def handle_direction(self, event):
        # get the distance squared
        r2 = event.r**2 + event.z**2
        
        inward_edge_mask = r2[event.edge_index[0]] > r2[event.edge_index[1]]
        inward_track_edge_mask = r2[event.track_edges[0]] > r2[event.track_edges[1]]
            
        event.edge_index[:, inward_edge_mask] = event.edge_index[:, inward_edge_mask].flip(0)
        event.track_edges[:, inward_track_edge_mask] = event.track_edges[:, inward_track_edge_mask].flip(0)
        
        return event

    def preprocess_event(self, event):
        self.hparams['undirected']=False
        event = super().preprocess_event(event)
        event = Data(**event.to_dict())
        event = self.handle_direction(event)
        event = self.get_input_data(event)
        event = self.get_node_type(event)
        event = self.get_edge_type(event)
        event = self.convert_heterogeneous(event)
        return event
        

class HeteroGraphDatasetWithNode(GraphDataset, HeteroGraphMixin):
    def __init__(self, input_dir, data_name=None, num_events=None, stage="fit", hparams={}, transform=None, pre_transform=None, pre_filter=None, preprocess=True):
        super().__init__(input_dir, data_name, num_events, stage, hparams, transform, pre_transform, pre_filter, preprocess)

    def preprocess_event(self, event):
        event = super().preprocess_event(event)
        event = Data(**event.to_dict())
        event = self.get_y_node(event)
        event = self.get_input_data(event)
        event = self.get_node_type(event)
        event = self.get_edge_type(event)
        event = self.convert_heterogeneous(event)
        return event<|MERGE_RESOLUTION|>--- conflicted
+++ resolved
@@ -217,14 +217,11 @@
         target_true_positive = (target_truth.bool() & preds).sum().float()
         all_true_positive = (all_truth.bool() & preds).sum().float()
 
-<<<<<<< HEAD
         fake_positive = edge_positive.item() - all_true_positive.item() 
         # Masked Positives
         target_and_fake_edge_positive = target_true_positive + fake_positive
 
-=======
         # add torch.sigmoid(output).float() to convert to float in case training is done with 16-bit precision
->>>>>>> d585dcd2
         target_auc = roc_auc_score(
             target_truth.bool().cpu().detach(), torch.sigmoid(output).float().cpu().detach()
         )
@@ -233,7 +230,7 @@
         # Eff, pur, auc
         target_eff = target_true_positive / target_true
         target_pur = target_true_positive / edge_positive
-        l2it_target_pur = target_true_positive / target_and_fake_edge_positive
+        target_pur_vs_fake = target_true_positive / target_and_fake_edge_positive
         total_pur = all_true_positive / edge_positive
         purity = target_true_positive / true_and_fake_positive
         current_lr = self.optimizers().param_groups[0]["lr"]
@@ -243,7 +240,7 @@
                 "current_lr": current_lr,
                 "eff": target_eff,
                 "target_pur": target_pur,
-                "l2it_target_pur": l2it_target_pur,
+                "target_pur_vs_fake": target_pur_vs_fake,
                 "total_pur": total_pur,
                 "pur": purity,
                 "auc": target_auc,
@@ -321,127 +318,6 @@
             else:
                 print(f"Plot {plot_function} not implemented")
 
-<<<<<<< HEAD
-    def graph_scoring_efficiency(self, plot_config, config):
-        """
-        Plot the graph construction efficiency vs. pT of the edge.
-        """
-        all_y_truth, all_pt = [], []
-
-        for event in tqdm(self.testset):
-            # Need to apply score cut and remap the truth_map 
-            if "score_cut" in config:
-                self.apply_score_cut(event, config["score_cut"])
-            if "target_tracks" in config:
-                self.apply_target_conditions(event, config["target_tracks"])
-            else:
-                event.target_mask = torch.ones(event.truth_map.shape[0], dtype=torch.bool)
-            all_y_truth.append(event.truth_map[event.target_mask] >= 0)
-            all_pt.append(event.pt[event.target_mask])
-
-        all_pt = torch.cat(all_pt).cpu().numpy()
-        all_y_truth = torch.cat(all_y_truth).cpu().numpy()
-
-        # Get the edgewise efficiency
-        # Build a histogram of true pTs, and a histogram of true-positive pTs
-        pt_min, pt_max = 1, 50
-        if "pt_units" in plot_config and plot_config["pt_units"] == "MeV":
-            pt_min, pt_max = pt_min * 1000, pt_max * 1000
-        pt_bins = np.logspace(np.log10(pt_min), np.log10(pt_max), 10)
-
-        true_pt_hist, true_bins = np.histogram(all_pt, bins=pt_bins)
-        true_pos_pt_hist, _ = np.histogram(all_pt[all_y_truth], bins=pt_bins)
-
-        # Divide the two histograms to get the edgewise efficiency
-        eff, err = get_ratio(true_pos_pt_hist, true_pt_hist)
-        xvals = (true_bins[1:] + true_bins[:-1]) / 2
-        xerrs = (true_bins[1:] - true_bins[:-1]) / 2
-
-        # Plot the edgewise efficiency
-        pt_units = "GeV" if "pt_units" not in plot_config else plot_config["pt_units"]
-        fig, ax = plt.subplots(figsize=(8, 6))
-        ax.errorbar(xvals, eff, xerr=xerrs, yerr=err, fmt='o', color='black', label='Efficiency')
-        ax.set_xlabel(f'$p_T [{pt_units}]$', ha='right', x=0.95, fontsize=14)
-        ax.set_ylabel(plot_config["title"], ha='right', y=0.95, fontsize=14)
-        ax.set_xscale('log')
-
-        # Save the plot
-        atlasify("Internal",
-                 r"$\sqrt{s}=14$TeV, $t \bar{t}$, $\langle \mu \rangle = 200$, primaries $t \bar{t}$ and soft interactions) " + "\n"
-                 r"$p_T > 1$GeV, $|\eta < 4$")
-        fig.savefig(os.path.join(config["stage_dir"], "edgewise_efficiency.png"))
-    
-    
-
-    def graph_roc_curve(self, plot_config, config):
-        """
-        Plot the ROC curve for the graph construction efficiency.
-        """
-        all_y_truth, all_scores = [], []
-
-        for event in tqdm(self.testset):
-
-            # Need to apply score cut and remap the truth_map
-            if "weights" in event.keys:
-                target_y = event.weights.bool() & event.y.bool()
-            else:
-                target_y = event.y.bool()
-
-            all_y_truth.append(target_y)
-            all_scores.append(event.scores)
-
-        all_scores = torch.cat(all_scores).cpu().numpy()
-        all_y_truth = torch.cat(all_y_truth).cpu().numpy()
-
-        # Get the ROC curve
-        fpr, tpr, _ = roc_curve(all_y_truth, all_scores)
-        auc_score = auc(fpr, tpr)
-
-        # Plot the ROC curve
-        fig, ax = plt.subplots(figsize=(8, 6))
-        ax.plot(fpr, tpr, color='black', label='ROC curve')
-        ax.plot([0, 1], [0, 1], color='black', linestyle='--', label='Random classifier')
-        ax.set_xlabel('False Positive Rate', ha='right', x=0.95, fontsize=14)
-        ax.set_ylabel('True Positive Rate', ha='right', y=0.95, fontsize=14)
-        ax.set_xscale('log')
-        ax.set_yscale('log')
-        ax.legend(loc='lower right', fontsize=14)
-        ax.text(0.95, 0.20, f"AUC: {auc_score:.3f}", ha='right', va='bottom', transform=ax.transAxes, fontsize=14)
-
-        # Save the plot
-        atlasify("Internal",
-                 f"{plot_config['title']} \n"
-                 r"$\sqrt{s}=14$TeV, $t \bar{t}$, $\langle \mu \rangle = 200$, primaries $t \bar{t}$ and soft interactions) " + "\n"
-                 r"$p_T > 1$GeV, $|\eta < 4$")
-        fig.savefig(os.path.join(config["stage_dir"], "roc_curve.png"))
-
-    def graph_region_efficiency_purity(self, plot_config, config):
-        edge_truth, edge_regions, edge_positive = [], [], []
-        node_r, node_z, node_regions = [], [], []
-
-        for event in tqdm(self.testset):
-            edge_truth.append(event.y)
-            edge_regions.append(event.x_region[event.edge_index[0]])  # Assign region depending on first node in edge
-            edge_positive.append(event.scores > config["edge_cut"])
-
-            node_r.append(event.x_r)
-            node_z.append(event.x_z)
-            node_regions.append(event.x_region)
-
-        edge_truth = torch.cat(edge_truth).cpu().numpy()
-        edge_regions = torch.cat(edge_regions).cpu().numpy()
-        edge_positive = torch.cat(edge_positive).cpu().numpy()
-
-        node_r = torch.cat(node_r).cpu().numpy()
-        node_z = torch.cat(node_z).cpu().numpy()
-        node_regions = torch.cat(node_regions).cpu().numpy()
-
-        fig, ax = plot_eff_pur_region(edge_truth, edge_positive, edge_regions, node_r, node_z, node_regions, plot_config)
-        fig.savefig(os.path.join(config["stage_dir"], "region_eff_pur.png"))
-
-
-=======
->>>>>>> d585dcd2
     def apply_score_cut(self, event, score_cut):
         """
         Apply a score cut to the event. This is used for the evaluation stage.
@@ -477,21 +353,9 @@
         """
         passing_tracks = torch.ones(event.truth_map.shape[0], dtype = torch.bool).to(device)
 
-<<<<<<< HEAD
-        for key, values in target_tracks.items():
-            if isinstance(values, list):
-                if values[0] == 'not_in':
-                    for val in values[1]:
-                        passing_tracks = passing_tracks * (event[key].float() != val)
-                else:
-                    passing_tracks = passing_tracks * (values[0] <= event[key].float()) * (event[key].float() <= values[1])
-            else:
-                passing_tracks = passing_tracks * (event[key] == values)
-=======
         for condition_key, condition_val in target_tracks.items():
             condition_lambda = get_condition_lambda(condition_key, condition_val)
             passing_tracks = passing_tracks * condition_lambda(event)
->>>>>>> d585dcd2
 
         event.target_mask = passing_tracks
     
@@ -532,27 +396,17 @@
         """
         Process event before it is used in training and validation loops
         """
-<<<<<<< HEAD
-
-        self.apply_hard_cuts(event)
-        self.construct_weighting(event)
-        self.handle_edge_list(event)
-        self.scale_features(event) # scaling must be done before adding features
-        self.add_edge_features(event)
-        
-
-=======
         # print(event)
         if self.hparams.get('undirected'):
             event = self.to_undirected(event)
         event = self.apply_hard_cuts(event)
         event = self.construct_weighting(event)
         event = self.handle_edge_list(event)
-        event = self.add_edge_features(event)
         event = self.scale_features(event)
-        return event
-        
->>>>>>> d585dcd2
+        if self.hparams.get('edge_features'):
+            event = self.add_edge_features(event) # scaling must be done before adding features
+        return event
+        
     def apply_hard_cuts(self, event):
         """
         Apply hard cuts to the event. This is implemented by
