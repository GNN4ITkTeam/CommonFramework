--- conflicted
+++ resolved
@@ -196,7 +196,6 @@
     def training_step(self, batch, batch_idx):
         output = self(batch)
         loss, pos_loss, neg_loss = self.loss_function(output, batch)
-<<<<<<< HEAD
 
         self.log(
             "train_loss",
@@ -222,39 +221,9 @@
             batch_size=1,
             sync_dist=True,
         )
-=======
->>>>>>> eebc3603
-
-        self.log(
-            "train_loss",
-            loss,
-            on_step=False,
-            on_epoch=True,
-            batch_size=1,
-            sync_dist=True,
-        )
-        self.log(
-            "train_pos_loss",
-            pos_loss,
-            on_step=False,
-            on_epoch=True,
-            batch_size=1,
-            sync_dist=True,
-        )
-        self.log(
-            "train_neg_loss",
-            neg_loss,
-            on_step=False,
-            on_epoch=True,
-            batch_size=1,
-            sync_dist=True,
-        )
-
-<<<<<<< HEAD
-=======
+
         return loss
 
->>>>>>> eebc3603
     def loss_function(self, output, batch, balance="proportional"):
         """
         Applies the loss function to the output of the model and the truth labels.
