import os
import warnings
from pytorch_lightning import LightningModule
import torch.nn.functional as F
from torch_geometric.data import Dataset
from torch_geometric.loader import DataLoader

# import roc auc
from sklearn.metrics import roc_auc_score
import torch
import numpy as np
from tqdm import tqdm
from atlasify import atlasify
import matplotlib.pyplot as plt
from sklearn.metrics import roc_curve, auc

device = torch.device("cuda" if torch.cuda.is_available() else "cpu")
#device = torch.device("cuda:1")

<<<<<<< HEAD
from gnn4itk_cf.utils import load_datafiles_in_dir, run_data_tests, handle_weighting, handle_hard_cuts, remap_from_mask, get_ratio, handle_edge_features

torch.multiprocessing.set_sharing_strategy('file_system')
=======
from gnn4itk_cf.utils import load_datafiles_in_dir, run_data_tests, handle_weighting, handle_hard_cuts, remap_from_mask, get_ratio, get_optimizers
>>>>>>> 8cef3ed5

class EdgeClassifierStage(LightningModule):
    def __init__(self, hparams):
        super().__init__()
        """
        Initialise the Lightning Module that can scan over different GNN training regimes
        """

        self.save_hyperparameters(hparams)

        # Assign hyperparameters
        self.trainset, self.valset, self.testset = None, None, None
        self.dataset_class = GraphDataset
        
    def setup(self, stage="fit"):
        """
        The setup logic of the stage.
        1. Setup the data for training, validation and testing.
        2. Run tests to ensure data is of the right format and loaded correctly.
        3. Construct the truth and weighting labels for the model training
        """

        if stage in ["fit", "predict"]:
            self.load_data(stage, self.hparams["input_dir"])
            self.test_data(stage)
        elif stage == "test":
            self.load_data(stage, self.hparams["stage_dir"])

        try:
            print("Defining figures of merit")
            self.logger.experiment.define_metric("val_loss" , summary="min")
            self.logger.experiment.define_metric("auc" , summary="max")
        except Exception:
            warnings.warn("Failed to define figures of merit, due to logger unavailable")
            
    def load_data(self, stage, input_dir):
        """
        Load in the data for training, validation and testing.
        """

        # if stage == "fit":
        for data_name, data_num in zip(["trainset", "valset", "testset"], self.hparams["data_split"]):
            if data_num > 0:
                dataset = self.dataset_class(input_dir, data_name, data_num, stage, self.hparams)
                setattr(self, data_name, dataset)

    def test_data(self, stage):
        """
        Test the data to ensure it is of the right format and loaded correctly.
        """
        required_features = ["x", "edge_index", "track_edges", "truth_map", "y"]
        optional_features = ["particle_id", "nhits", "primary", "pdgId", "ghost", "shared", "module_id", "region", "hit_id", "pt"]

        run_data_tests([self.trainset, self.valset, self.testset], required_features, optional_features)

    def train_dataloader(self):
        if self.trainset is not None:
            return DataLoader(
                self.trainset, batch_size=1, num_workers=0
            )  
        else:
            return None

    def val_dataloader(self):
        if self.valset is not None:
            return DataLoader(
                self.valset, batch_size=1, num_workers=0
            )  
        else:
            return None

    def test_dataloader(self):
        if self.testset is not None:
            return DataLoader(
                self.testset, batch_size=1, num_workers=0
            )  
        else:
            return None

    def predict_dataloader(self):

        datasets = []
        for data_name, data_num in zip(["trainset", "valset", "testset"], self.hparams["data_split"]):
            if data_num > 0:
                dataset = self.dataset_class(self.hparams["input_dir"], data_name, data_num, "predict", self.hparams)
                datasets.append(dataset) 
        return datasets

    def configure_optimizers(self):
        optimizer, scheduler = get_optimizers(self.parameters(), self.hparams)
        return optimizer, scheduler

    def training_step(self, batch, batch_idx):
        
        output = self(batch)
        loss = self.loss_function(output, batch)     

        self.log("train_loss", loss, on_step=False, on_epoch=True)

        return loss

    def loss_function(self, output, batch):
        """
        Applies the loss function to the output of the model and the truth labels.
        To balance the positive and negative contribution, simply take the means of each separately.
        Any further fine tuning to the balance of true target, true background and fake can be handled 
        with the `weighting` config option.
        """

        assert hasattr(batch, "y"), "The batch does not have a truth label. Please ensure the batch has a `y` attribute."
        assert hasattr(batch, "weights"), "The batch does not have a weighting label. Please ensure the batch weighting is handled in preprocessing."
        
        negative_mask = ((batch.y == 0) & (batch.weights != 0)) | (batch.weights < 0) 
        
        negative_loss = F.binary_cross_entropy_with_logits(
            output[negative_mask], torch.zeros_like(output[negative_mask]), weight=batch.weights[negative_mask].abs()
        )

        positive_mask = (batch.y == 1) & (batch.weights > 0)
        positive_loss = F.binary_cross_entropy_with_logits(
            output[positive_mask], torch.ones_like(output[positive_mask]), weight=batch.weights[positive_mask].abs()
        )

        return positive_loss + negative_loss

    def shared_evaluation(self, batch, batch_idx):
        
        output = self(batch)
        loss = self.loss_function(output, batch)   

        all_truth = batch.y.bool()
        target_truth = (batch.weights > 0) & all_truth
        
        return {"loss": loss, "all_truth": all_truth, "target_truth": target_truth, "output": output}

    def validation_step(self, batch, batch_idx):

        return self.shared_evaluation(batch, batch_idx)

    def test_step(self, batch, batch_idx):

        return self.shared_evaluation(batch, batch_idx)

    def validation_epoch_end(self, outputs):

        if len(outputs) > 0:
            loss = torch.stack([x["loss"] for x in outputs]).mean()
            output = torch.cat([x["output"] for x in outputs])
            all_truth = torch.cat([x["all_truth"] for x in outputs])
            target_truth = torch.cat([x["target_truth"] for x in outputs])

            self.log_metrics(output, all_truth, target_truth, loss)

    def log_metrics(self, output, all_truth, target_truth, loss):

        preds = torch.sigmoid(output) > self.hparams["edge_cut"]

        # Positives
        edge_positive = preds.sum().float()

        # Signal true & signal tp
        target_true = target_truth.sum().float()
        target_true_positive = (target_truth.bool() & preds).sum().float()
        all_true_positive = (all_truth.bool() & preds).sum().float()
        target_auc = roc_auc_score(
            target_truth.bool().cpu().detach(), torch.sigmoid(output).cpu().detach()
        )

        # Eff, pur, auc
        target_eff = target_true_positive / target_true
        target_pur = target_true_positive / edge_positive
        total_pur = all_true_positive / edge_positive
        current_lr = self.optimizers().param_groups[0]["lr"]

        self.log_dict(
            {
                "val_loss": loss,
                "current_lr": current_lr,
                "eff": target_eff,
                "target_pur": target_pur,
                "total_pur": total_pur,
                "auc": target_auc,
            },  # type: ignore
            sync_dist=True,
        )

        return preds

    def optimizer_step(self, epoch, batch_idx, optimizer, optimizer_idx, optimizer_closure=None, on_tpu=False, using_native_amp=False, using_lbfgs=False):
        """
        Use this to manually enforce warm-up. In the future, this may become built-into PyLightning
        """
        # warm up lr
        if (self.hparams["warmup"] is not None) and (self.trainer.current_epoch < self.hparams["warmup"]):
            lr_scale = min(1.0, float(self.trainer.current_epoch + 1) / self.hparams["warmup"])
            for pg in optimizer.param_groups:
                pg["lr"] = lr_scale * self.hparams["lr"]

        # update params
        optimizer.step(closure=optimizer_closure)
        optimizer.zero_grad()

    def predict_step(self, batch, batch_idx, dataloader_idx=0):
        """
        This function handles the prediction of each graph. It is called in the `infer.py` script.
        It can be overwritted in your custom stage, but it should implement three simple steps:
        1. Run an edge-scoring model on the input graph
        2. Add the scored edges to the graph, as `scores` attribute
        3. Append the stage config to the `config` attribute of the graph
        """
            
        output = self(batch)
        dataset = self.predict_dataloader()[dataloader_idx]
        self.save_edge_scores(batch, output, dataset)

    def save_edge_scores(self, event, output, dataset):

        event.scores = torch.sigmoid(output)
        if "undirected" in self.hparams and self.hparams["undirected"]:
            self.remove_duplicated_edges(event)

        dataset.unscale_features(event)

        event.config.append(self.hparams)

        datatype = dataset.data_name    
        os.makedirs(os.path.join(self.hparams["stage_dir"], datatype), exist_ok=True)
        torch.save(event.cpu(), os.path.join(self.hparams["stage_dir"], datatype, f"event{event.event_id}.pyg"))

    def remove_duplicate_edges(self, event):
        """
        Remove duplicate edges, since we only need an undirected graph. Randomly flip the remaining edges to remove
        any training biases downstream
        """

        event.edge_index[:, event.edge_index[0] > event.edge_index[1]] = event.edge_index[:, event.edge_index[0] > event.edge_index[1]].flip(0)
        event.edge_index, edge_inverse = event.edge_index.unique(return_inverse=True, dim=-1)
        event.y = torch.zeros_like(event.edge_index[0], dtype=event.y.dtype).scatter(0, edge_inverse, event.y)
        event.scores = torch.zeros_like(event.edge_index[0], dtype=event.scores.dtype).scatter(0, edge_inverse, event.scores)
        event.truth_map[event.truth_map >= 0] = edge_inverse[event.truth_map[event.truth_map >= 0]]
        event.truth_map = event.truth_map[:event.track_edges.shape[1]]

        random_flip = torch.randint(2, (event.edge_index.shape[1],), dtype=torch.bool)
        event.edge_index[:, random_flip] = event.edge_index[:, random_flip].flip(0)

    @classmethod
    def evaluate(cls, config):
        """ 
        The gateway for the evaluation stage. This class method is called from the eval_stage.py script.
        """

        # Load data from testset directory
        graph_constructor = cls(config)
        graph_constructor.setup(stage="test")

        all_plots = config["plots"]
        
        # TODO: Handle the list of plots properly
        for plot_function, plot_config in all_plots.items():
            if hasattr(graph_constructor, plot_function):
                getattr(graph_constructor, plot_function)(plot_config, config)
            else:
                print(f"Plot {plot_function} not implemented")

    def graph_scoring_efficiency(self, plot_config, config):
        """
        Plot the graph construction efficiency vs. pT of the edge.
        """
        all_y_truth, all_pt  = [], []

        for event in tqdm(self.testset):

            # Need to apply score cut and remap the truth_map 
            if "score_cut" in config:
                self.apply_score_cut(event, config["score_cut"])
            if "target_tracks" in config:
                self.apply_target_conditions(event, config["target_tracks"])
            else:
                event.target_mask = torch.ones(event.truth_map.shape[0], dtype = torch.bool)
            all_y_truth.append(event.truth_map[event.target_mask] >= 0)
            all_pt.append(event.pt[event.target_mask])

        all_pt = torch.cat(all_pt).cpu().numpy()
        all_y_truth = torch.cat(all_y_truth).cpu().numpy()

        # Get the edgewise efficiency
        # Build a histogram of true pTs, and a histogram of true-positive pTs
        pt_min, pt_max = 1, 50
        if "pt_units" in plot_config and plot_config["pt_units"] == "MeV":
            pt_min, pt_max = pt_min * 1000, pt_max * 1000
        pt_bins = np.logspace(np.log10(pt_min), np.log10(pt_max), 10)

        true_pt_hist, true_bins = np.histogram(all_pt, bins = pt_bins)
        true_pos_pt_hist, _ = np.histogram(all_pt[all_y_truth], bins = pt_bins)

        # Divide the two histograms to get the edgewise efficiency
        eff, err = get_ratio(true_pos_pt_hist,  true_pt_hist)
        xvals = (true_bins[1:] + true_bins[:-1]) / 2
        xerrs = (true_bins[1:] - true_bins[:-1]) / 2

        # Plot the edgewise efficiency
        pt_units = "GeV" if "pt_units" not in plot_config else plot_config["pt_units"]
        fig, ax = plt.subplots(figsize=(8, 6))
        ax.errorbar(xvals, eff, xerr=xerrs, yerr=err, fmt='o', color='black', label='Efficiency')
        ax.set_xlabel(f'$p_T [{pt_units}]$', ha='right', x=0.95, fontsize=14)
        ax.set_ylabel(plot_config["title"], ha='right', y=0.95, fontsize=14)
        ax.set_xscale('log')

        # Save the plot
        atlasify("Internal", 
         r"$\sqrt{s}=14$TeV, $t \bar{t}$, $\langle \mu \rangle = 200$, primaries $t \bar{t}$ and soft interactions) " + "\n"
         r"$p_T > 1$GeV, $|\eta < 4$")
        fig.savefig(os.path.join(config["stage_dir"], "edgewise_efficiency.png"))

    def graph_roc_curve(self, plot_config, config):
        """
        Plot the ROC curve for the graph construction efficiency.
        """
        all_y_truth, all_scores  = [], []

        for event in tqdm(self.testset):
                
            # Need to apply score cut and remap the truth_map 
            if "weights" in event.keys:
                target_y = event.weights.bool() & event.y.bool()
            else:
                target_y = event.y.bool()

            all_y_truth.append(target_y)
            all_scores.append(event.scores)

        all_scores = torch.cat(all_scores).cpu().numpy()
        all_y_truth = torch.cat(all_y_truth).cpu().numpy()

        # Get the ROC curve
        fpr, tpr, _ = roc_curve(all_y_truth, all_scores)
        auc_score = auc(fpr, tpr)

        # Plot the ROC curve
        fig, ax = plt.subplots(figsize=(8, 6))
        ax.plot(fpr, tpr, color='black', label='ROC curve')
        ax.plot([0, 1], [0, 1], color='black', linestyle='--', label='Random classifier')
        ax.set_xlabel('False Positive Rate', ha='right', x=0.95, fontsize=14)
        ax.set_ylabel('True Positive Rate', ha='right', y=0.95, fontsize=14)
        ax.set_xscale('log')
        ax.set_yscale('log')
        ax.legend(loc='lower right', fontsize=14)
        ax.text(0.95, 0.20, f"AUC: {auc_score:.3f}", ha='right', va='bottom', transform=ax.transAxes, fontsize=14)

        # Save the plot
        atlasify("Internal", 
         f"{plot_config['title']} \n"
         r"$\sqrt{s}=14$TeV, $t \bar{t}$, $\langle \mu \rangle = 200$, primaries $t \bar{t}$ and soft interactions) " + "\n"
         r"$p_T > 1$GeV, $|\eta < 4$")
        fig.savefig(os.path.join(config["stage_dir"], "roc_curve.png"))

    def apply_score_cut(self, event, score_cut):
        """
        Apply a score cut to the event. This is used for the evaluation stage.
        """
        passing_edges_mask = event.scores >= score_cut
        remap_from_mask(event, passing_edges_mask)

    def apply_target_conditions(self, event, target_tracks):
        """
        Apply the target conditions to the event. This is used for the evaluation stage.
        Target_tracks is a list of dictionaries, each of which contains the conditions to be applied to the event.
        """
        passing_tracks = torch.ones(event.truth_map.shape[0], dtype = torch.bool)

        for key, values in target_tracks.items():
            if isinstance(values, list):
                passing_tracks = passing_tracks * (values[0] <= event[key].float()) * (event[key].float() <= values[1])
            else:
                passing_tracks = passing_tracks * (event[key] == values)

        event.target_mask = passing_tracks

class GraphDataset(Dataset):
    """
    The custom default GNN dataset to load graphs off the disk
    """

    def __init__(self, input_dir, data_name = None, num_events = None, stage="fit", hparams=None, transform=None, pre_transform=None, pre_filter=None):
        super().__init__(input_dir, transform, pre_transform, pre_filter)
        
        self.input_dir = input_dir
        self.data_name = data_name
        self.hparams = hparams
        self.num_events = num_events
        self.stage = stage
        
        self.input_paths = load_datafiles_in_dir(self.input_dir, self.data_name, self.num_events)
        self.input_paths.sort() # We sort here for reproducibility
        
    def len(self):
        return len(self.input_paths)

    def get(self, idx):

        event_path = self.input_paths[idx]
        event = torch.load(event_path, map_location=torch.device("cpu"))
        self.preprocess_event(event)

        # return (event, event_path) if self.stage == "predict" else event
        return event

    def preprocess_event(self, event):
        """
        Process event before it is used in training and validation loops
        """
        
        self.apply_hard_cuts(event)
        self.construct_weighting(event)
        self.handle_edge_list(event)
<<<<<<< HEAD
        self.add_edge_features(event)
=======
        self.scale_features(event)
>>>>>>> 8cef3ed5
        
    def apply_hard_cuts(self, event):
        """
        Apply hard cuts to the event. This is implemented by 
        1. Finding which true edges are from tracks that pass the hard cut.
        2. Pruning the input graph to only include nodes that are connected to these edges.
        """
        
        if self.hparams is not None and "hard_cuts" in self.hparams.keys() and self.hparams["hard_cuts"]:
            assert isinstance(self.hparams["hard_cuts"], dict), "Hard cuts must be a dictionary"
            handle_hard_cuts(event, self.hparams["hard_cuts"])

    def construct_weighting(self, event):
        """
        Construct the weighting for the event
        """
        
        assert event.y.shape[0] == event.edge_index.shape[1], f"Input graph has {event.edge_index.shape[1]} edges, but {event.y.shape[0]} truth labels"

        if self.hparams is not None and "weighting" in self.hparams.keys():
            assert isinstance(self.hparams["weighting"], list) & isinstance(self.hparams["weighting"][0], dict), "Weighting must be a list of dictionaries"
            handle_weighting(event, self.hparams["weighting"])
        else:
            event.weights = torch.ones_like(event.y, dtype=torch.float32)
            
    def handle_edge_list(self, event):

        if "input_cut" in self.hparams.keys() and self.hparams["input_cut"] and "scores" in event.keys:
            # Apply a score cut to the event
            self.apply_score_cut(event, self.hparams["input_cut"])

        if "undirected" in self.hparams.keys() and self.hparams["undirected"]:
            # Flip event.edge_index and concat together
            event.edge_index = torch.cat([event.edge_index, event.edge_index.flip(0)], dim=1)
            event.y = torch.cat([event.y, event.y], dim=0)
            event.weights = torch.cat([event.weights, event.weights], dim=0)

            # Remove duplicate edges
            event.edge_index, unique_edge_indices = torch.unique(event.edge_index, dim=1, return_inverse=True)
            event.y = torch.zeros_like(event.edge_index[0], dtype=event.y.dtype).scatter(0, unique_edge_indices, event.y)
            event.weights = torch.zeros_like(event.edge_index[0], dtype=event.weights.dtype).scatter(0, unique_edge_indices, event.weights)

    def scale_features(self, event):
        """
<<<<<<< HEAD
        TODO 
        """ 
        pass

    def add_edge_features(self, event):
        handle_edge_features(event, self.hparams["edge_features"])

=======
        Handle feature scaling for the event
        """
        
        if self.hparams is not None and "node_scales" in self.hparams.keys() and "node_features" in self.hparams.keys():
            assert isinstance(self.hparams["node_scales"], list), "Feature scaling must be a list of ints or floats"
            for i, feature in enumerate(self.hparams["node_features"]):
                assert feature in event.keys, f"Feature {feature} not found in event"
                event[feature] = event[feature] / self.hparams["node_scales"][i]

    def unscale_features(self, event):
        """
        Unscale features when doing prediction
        """
        
        if self.hparams is not None and "node_scales" in self.hparams.keys() and "node_features" in self.hparams.keys():
            assert isinstance(self.hparams["node_scales"], list), "Feature scaling must be a list of ints or floats"
            for i, feature in enumerate(self.hparams["node_features"]):
                assert feature in event.keys, f"Feature {feature} not found in event"
                event[feature] = event[feature] * self.hparams["node_scales"][i]

    def apply_score_cut(self, event, score_cut):
        """
        Apply a score cut to the event. This is used for the evaluation stage.
        """
        passing_edges_mask = event.scores >= score_cut
        num_edges = event.edge_index.shape[1]
        for key in event.keys:
            if (event[key].shape[0] == num_edges) or (event["key"].shape[1] == num_edges):
                event[key] = event[key][..., passing_edges_mask]

        remap_from_mask(event, passing_edges_mask)
>>>>>>> 8cef3ed5
<|MERGE_RESOLUTION|>--- conflicted
+++ resolved
@@ -1,531 +1,519 @@
-import os
-import warnings
-from pytorch_lightning import LightningModule
-import torch.nn.functional as F
-from torch_geometric.data import Dataset
-from torch_geometric.loader import DataLoader
-
-# import roc auc
-from sklearn.metrics import roc_auc_score
-import torch
-import numpy as np
-from tqdm import tqdm
-from atlasify import atlasify
-import matplotlib.pyplot as plt
-from sklearn.metrics import roc_curve, auc
-
-device = torch.device("cuda" if torch.cuda.is_available() else "cpu")
-#device = torch.device("cuda:1")
-
-<<<<<<< HEAD
-from gnn4itk_cf.utils import load_datafiles_in_dir, run_data_tests, handle_weighting, handle_hard_cuts, remap_from_mask, get_ratio, handle_edge_features
-
-torch.multiprocessing.set_sharing_strategy('file_system')
-=======
-from gnn4itk_cf.utils import load_datafiles_in_dir, run_data_tests, handle_weighting, handle_hard_cuts, remap_from_mask, get_ratio, get_optimizers
->>>>>>> 8cef3ed5
-
-class EdgeClassifierStage(LightningModule):
-    def __init__(self, hparams):
-        super().__init__()
-        """
-        Initialise the Lightning Module that can scan over different GNN training regimes
-        """
-
-        self.save_hyperparameters(hparams)
-
-        # Assign hyperparameters
-        self.trainset, self.valset, self.testset = None, None, None
-        self.dataset_class = GraphDataset
-        
-    def setup(self, stage="fit"):
-        """
-        The setup logic of the stage.
-        1. Setup the data for training, validation and testing.
-        2. Run tests to ensure data is of the right format and loaded correctly.
-        3. Construct the truth and weighting labels for the model training
-        """
-
-        if stage in ["fit", "predict"]:
-            self.load_data(stage, self.hparams["input_dir"])
-            self.test_data(stage)
-        elif stage == "test":
-            self.load_data(stage, self.hparams["stage_dir"])
-
-        try:
-            print("Defining figures of merit")
-            self.logger.experiment.define_metric("val_loss" , summary="min")
-            self.logger.experiment.define_metric("auc" , summary="max")
-        except Exception:
-            warnings.warn("Failed to define figures of merit, due to logger unavailable")
-            
-    def load_data(self, stage, input_dir):
-        """
-        Load in the data for training, validation and testing.
-        """
-
-        # if stage == "fit":
-        for data_name, data_num in zip(["trainset", "valset", "testset"], self.hparams["data_split"]):
-            if data_num > 0:
-                dataset = self.dataset_class(input_dir, data_name, data_num, stage, self.hparams)
-                setattr(self, data_name, dataset)
-
-    def test_data(self, stage):
-        """
-        Test the data to ensure it is of the right format and loaded correctly.
-        """
-        required_features = ["x", "edge_index", "track_edges", "truth_map", "y"]
-        optional_features = ["particle_id", "nhits", "primary", "pdgId", "ghost", "shared", "module_id", "region", "hit_id", "pt"]
-
-        run_data_tests([self.trainset, self.valset, self.testset], required_features, optional_features)
-
-    def train_dataloader(self):
-        if self.trainset is not None:
-            return DataLoader(
-                self.trainset, batch_size=1, num_workers=0
-            )  
-        else:
-            return None
-
-    def val_dataloader(self):
-        if self.valset is not None:
-            return DataLoader(
-                self.valset, batch_size=1, num_workers=0
-            )  
-        else:
-            return None
-
-    def test_dataloader(self):
-        if self.testset is not None:
-            return DataLoader(
-                self.testset, batch_size=1, num_workers=0
-            )  
-        else:
-            return None
-
-    def predict_dataloader(self):
-
-        datasets = []
-        for data_name, data_num in zip(["trainset", "valset", "testset"], self.hparams["data_split"]):
-            if data_num > 0:
-                dataset = self.dataset_class(self.hparams["input_dir"], data_name, data_num, "predict", self.hparams)
-                datasets.append(dataset) 
-        return datasets
-
-    def configure_optimizers(self):
-        optimizer, scheduler = get_optimizers(self.parameters(), self.hparams)
-        return optimizer, scheduler
-
-    def training_step(self, batch, batch_idx):
-        
-        output = self(batch)
-        loss = self.loss_function(output, batch)     
-
-        self.log("train_loss", loss, on_step=False, on_epoch=True)
-
-        return loss
-
-    def loss_function(self, output, batch):
-        """
-        Applies the loss function to the output of the model and the truth labels.
-        To balance the positive and negative contribution, simply take the means of each separately.
-        Any further fine tuning to the balance of true target, true background and fake can be handled 
-        with the `weighting` config option.
-        """
-
-        assert hasattr(batch, "y"), "The batch does not have a truth label. Please ensure the batch has a `y` attribute."
-        assert hasattr(batch, "weights"), "The batch does not have a weighting label. Please ensure the batch weighting is handled in preprocessing."
-        
-        negative_mask = ((batch.y == 0) & (batch.weights != 0)) | (batch.weights < 0) 
-        
-        negative_loss = F.binary_cross_entropy_with_logits(
-            output[negative_mask], torch.zeros_like(output[negative_mask]), weight=batch.weights[negative_mask].abs()
-        )
-
-        positive_mask = (batch.y == 1) & (batch.weights > 0)
-        positive_loss = F.binary_cross_entropy_with_logits(
-            output[positive_mask], torch.ones_like(output[positive_mask]), weight=batch.weights[positive_mask].abs()
-        )
-
-        return positive_loss + negative_loss
-
-    def shared_evaluation(self, batch, batch_idx):
-        
-        output = self(batch)
-        loss = self.loss_function(output, batch)   
-
-        all_truth = batch.y.bool()
-        target_truth = (batch.weights > 0) & all_truth
-        
-        return {"loss": loss, "all_truth": all_truth, "target_truth": target_truth, "output": output}
-
-    def validation_step(self, batch, batch_idx):
-
-        return self.shared_evaluation(batch, batch_idx)
-
-    def test_step(self, batch, batch_idx):
-
-        return self.shared_evaluation(batch, batch_idx)
-
-    def validation_epoch_end(self, outputs):
-
-        if len(outputs) > 0:
-            loss = torch.stack([x["loss"] for x in outputs]).mean()
-            output = torch.cat([x["output"] for x in outputs])
-            all_truth = torch.cat([x["all_truth"] for x in outputs])
-            target_truth = torch.cat([x["target_truth"] for x in outputs])
-
-            self.log_metrics(output, all_truth, target_truth, loss)
-
-    def log_metrics(self, output, all_truth, target_truth, loss):
-
-        preds = torch.sigmoid(output) > self.hparams["edge_cut"]
-
-        # Positives
-        edge_positive = preds.sum().float()
-
-        # Signal true & signal tp
-        target_true = target_truth.sum().float()
-        target_true_positive = (target_truth.bool() & preds).sum().float()
-        all_true_positive = (all_truth.bool() & preds).sum().float()
-        target_auc = roc_auc_score(
-            target_truth.bool().cpu().detach(), torch.sigmoid(output).cpu().detach()
-        )
-
-        # Eff, pur, auc
-        target_eff = target_true_positive / target_true
-        target_pur = target_true_positive / edge_positive
-        total_pur = all_true_positive / edge_positive
-        current_lr = self.optimizers().param_groups[0]["lr"]
-
-        self.log_dict(
-            {
-                "val_loss": loss,
-                "current_lr": current_lr,
-                "eff": target_eff,
-                "target_pur": target_pur,
-                "total_pur": total_pur,
-                "auc": target_auc,
-            },  # type: ignore
-            sync_dist=True,
-        )
-
-        return preds
-
-    def optimizer_step(self, epoch, batch_idx, optimizer, optimizer_idx, optimizer_closure=None, on_tpu=False, using_native_amp=False, using_lbfgs=False):
-        """
-        Use this to manually enforce warm-up. In the future, this may become built-into PyLightning
-        """
-        # warm up lr
-        if (self.hparams["warmup"] is not None) and (self.trainer.current_epoch < self.hparams["warmup"]):
-            lr_scale = min(1.0, float(self.trainer.current_epoch + 1) / self.hparams["warmup"])
-            for pg in optimizer.param_groups:
-                pg["lr"] = lr_scale * self.hparams["lr"]
-
-        # update params
-        optimizer.step(closure=optimizer_closure)
-        optimizer.zero_grad()
-
-    def predict_step(self, batch, batch_idx, dataloader_idx=0):
-        """
-        This function handles the prediction of each graph. It is called in the `infer.py` script.
-        It can be overwritted in your custom stage, but it should implement three simple steps:
-        1. Run an edge-scoring model on the input graph
-        2. Add the scored edges to the graph, as `scores` attribute
-        3. Append the stage config to the `config` attribute of the graph
-        """
-            
-        output = self(batch)
-        dataset = self.predict_dataloader()[dataloader_idx]
-        self.save_edge_scores(batch, output, dataset)
-
-    def save_edge_scores(self, event, output, dataset):
-
-        event.scores = torch.sigmoid(output)
-        if "undirected" in self.hparams and self.hparams["undirected"]:
-            self.remove_duplicated_edges(event)
-
-        dataset.unscale_features(event)
-
-        event.config.append(self.hparams)
-
-        datatype = dataset.data_name    
-        os.makedirs(os.path.join(self.hparams["stage_dir"], datatype), exist_ok=True)
-        torch.save(event.cpu(), os.path.join(self.hparams["stage_dir"], datatype, f"event{event.event_id}.pyg"))
-
-    def remove_duplicate_edges(self, event):
-        """
-        Remove duplicate edges, since we only need an undirected graph. Randomly flip the remaining edges to remove
-        any training biases downstream
-        """
-
-        event.edge_index[:, event.edge_index[0] > event.edge_index[1]] = event.edge_index[:, event.edge_index[0] > event.edge_index[1]].flip(0)
-        event.edge_index, edge_inverse = event.edge_index.unique(return_inverse=True, dim=-1)
-        event.y = torch.zeros_like(event.edge_index[0], dtype=event.y.dtype).scatter(0, edge_inverse, event.y)
-        event.scores = torch.zeros_like(event.edge_index[0], dtype=event.scores.dtype).scatter(0, edge_inverse, event.scores)
-        event.truth_map[event.truth_map >= 0] = edge_inverse[event.truth_map[event.truth_map >= 0]]
-        event.truth_map = event.truth_map[:event.track_edges.shape[1]]
-
-        random_flip = torch.randint(2, (event.edge_index.shape[1],), dtype=torch.bool)
-        event.edge_index[:, random_flip] = event.edge_index[:, random_flip].flip(0)
-
-    @classmethod
-    def evaluate(cls, config):
-        """ 
-        The gateway for the evaluation stage. This class method is called from the eval_stage.py script.
-        """
-
-        # Load data from testset directory
-        graph_constructor = cls(config)
-        graph_constructor.setup(stage="test")
-
-        all_plots = config["plots"]
-        
-        # TODO: Handle the list of plots properly
-        for plot_function, plot_config in all_plots.items():
-            if hasattr(graph_constructor, plot_function):
-                getattr(graph_constructor, plot_function)(plot_config, config)
-            else:
-                print(f"Plot {plot_function} not implemented")
-
-    def graph_scoring_efficiency(self, plot_config, config):
-        """
-        Plot the graph construction efficiency vs. pT of the edge.
-        """
-        all_y_truth, all_pt  = [], []
-
-        for event in tqdm(self.testset):
-
-            # Need to apply score cut and remap the truth_map 
-            if "score_cut" in config:
-                self.apply_score_cut(event, config["score_cut"])
-            if "target_tracks" in config:
-                self.apply_target_conditions(event, config["target_tracks"])
-            else:
-                event.target_mask = torch.ones(event.truth_map.shape[0], dtype = torch.bool)
-            all_y_truth.append(event.truth_map[event.target_mask] >= 0)
-            all_pt.append(event.pt[event.target_mask])
-
-        all_pt = torch.cat(all_pt).cpu().numpy()
-        all_y_truth = torch.cat(all_y_truth).cpu().numpy()
-
-        # Get the edgewise efficiency
-        # Build a histogram of true pTs, and a histogram of true-positive pTs
-        pt_min, pt_max = 1, 50
-        if "pt_units" in plot_config and plot_config["pt_units"] == "MeV":
-            pt_min, pt_max = pt_min * 1000, pt_max * 1000
-        pt_bins = np.logspace(np.log10(pt_min), np.log10(pt_max), 10)
-
-        true_pt_hist, true_bins = np.histogram(all_pt, bins = pt_bins)
-        true_pos_pt_hist, _ = np.histogram(all_pt[all_y_truth], bins = pt_bins)
-
-        # Divide the two histograms to get the edgewise efficiency
-        eff, err = get_ratio(true_pos_pt_hist,  true_pt_hist)
-        xvals = (true_bins[1:] + true_bins[:-1]) / 2
-        xerrs = (true_bins[1:] - true_bins[:-1]) / 2
-
-        # Plot the edgewise efficiency
-        pt_units = "GeV" if "pt_units" not in plot_config else plot_config["pt_units"]
-        fig, ax = plt.subplots(figsize=(8, 6))
-        ax.errorbar(xvals, eff, xerr=xerrs, yerr=err, fmt='o', color='black', label='Efficiency')
-        ax.set_xlabel(f'$p_T [{pt_units}]$', ha='right', x=0.95, fontsize=14)
-        ax.set_ylabel(plot_config["title"], ha='right', y=0.95, fontsize=14)
-        ax.set_xscale('log')
-
-        # Save the plot
-        atlasify("Internal", 
-         r"$\sqrt{s}=14$TeV, $t \bar{t}$, $\langle \mu \rangle = 200$, primaries $t \bar{t}$ and soft interactions) " + "\n"
-         r"$p_T > 1$GeV, $|\eta < 4$")
-        fig.savefig(os.path.join(config["stage_dir"], "edgewise_efficiency.png"))
-
-    def graph_roc_curve(self, plot_config, config):
-        """
-        Plot the ROC curve for the graph construction efficiency.
-        """
-        all_y_truth, all_scores  = [], []
-
-        for event in tqdm(self.testset):
-                
-            # Need to apply score cut and remap the truth_map 
-            if "weights" in event.keys:
-                target_y = event.weights.bool() & event.y.bool()
-            else:
-                target_y = event.y.bool()
-
-            all_y_truth.append(target_y)
-            all_scores.append(event.scores)
-
-        all_scores = torch.cat(all_scores).cpu().numpy()
-        all_y_truth = torch.cat(all_y_truth).cpu().numpy()
-
-        # Get the ROC curve
-        fpr, tpr, _ = roc_curve(all_y_truth, all_scores)
-        auc_score = auc(fpr, tpr)
-
-        # Plot the ROC curve
-        fig, ax = plt.subplots(figsize=(8, 6))
-        ax.plot(fpr, tpr, color='black', label='ROC curve')
-        ax.plot([0, 1], [0, 1], color='black', linestyle='--', label='Random classifier')
-        ax.set_xlabel('False Positive Rate', ha='right', x=0.95, fontsize=14)
-        ax.set_ylabel('True Positive Rate', ha='right', y=0.95, fontsize=14)
-        ax.set_xscale('log')
-        ax.set_yscale('log')
-        ax.legend(loc='lower right', fontsize=14)
-        ax.text(0.95, 0.20, f"AUC: {auc_score:.3f}", ha='right', va='bottom', transform=ax.transAxes, fontsize=14)
-
-        # Save the plot
-        atlasify("Internal", 
-         f"{plot_config['title']} \n"
-         r"$\sqrt{s}=14$TeV, $t \bar{t}$, $\langle \mu \rangle = 200$, primaries $t \bar{t}$ and soft interactions) " + "\n"
-         r"$p_T > 1$GeV, $|\eta < 4$")
-        fig.savefig(os.path.join(config["stage_dir"], "roc_curve.png"))
-
-    def apply_score_cut(self, event, score_cut):
-        """
-        Apply a score cut to the event. This is used for the evaluation stage.
-        """
-        passing_edges_mask = event.scores >= score_cut
-        remap_from_mask(event, passing_edges_mask)
-
-    def apply_target_conditions(self, event, target_tracks):
-        """
-        Apply the target conditions to the event. This is used for the evaluation stage.
-        Target_tracks is a list of dictionaries, each of which contains the conditions to be applied to the event.
-        """
-        passing_tracks = torch.ones(event.truth_map.shape[0], dtype = torch.bool)
-
-        for key, values in target_tracks.items():
-            if isinstance(values, list):
-                passing_tracks = passing_tracks * (values[0] <= event[key].float()) * (event[key].float() <= values[1])
-            else:
-                passing_tracks = passing_tracks * (event[key] == values)
-
-        event.target_mask = passing_tracks
-
-class GraphDataset(Dataset):
-    """
-    The custom default GNN dataset to load graphs off the disk
-    """
-
-    def __init__(self, input_dir, data_name = None, num_events = None, stage="fit", hparams=None, transform=None, pre_transform=None, pre_filter=None):
-        super().__init__(input_dir, transform, pre_transform, pre_filter)
-        
-        self.input_dir = input_dir
-        self.data_name = data_name
-        self.hparams = hparams
-        self.num_events = num_events
-        self.stage = stage
-        
-        self.input_paths = load_datafiles_in_dir(self.input_dir, self.data_name, self.num_events)
-        self.input_paths.sort() # We sort here for reproducibility
-        
-    def len(self):
-        return len(self.input_paths)
-
-    def get(self, idx):
-
-        event_path = self.input_paths[idx]
-        event = torch.load(event_path, map_location=torch.device("cpu"))
-        self.preprocess_event(event)
-
-        # return (event, event_path) if self.stage == "predict" else event
-        return event
-
-    def preprocess_event(self, event):
-        """
-        Process event before it is used in training and validation loops
-        """
-        
-        self.apply_hard_cuts(event)
-        self.construct_weighting(event)
-        self.handle_edge_list(event)
-<<<<<<< HEAD
-        self.add_edge_features(event)
-=======
-        self.scale_features(event)
->>>>>>> 8cef3ed5
-        
-    def apply_hard_cuts(self, event):
-        """
-        Apply hard cuts to the event. This is implemented by 
-        1. Finding which true edges are from tracks that pass the hard cut.
-        2. Pruning the input graph to only include nodes that are connected to these edges.
-        """
-        
-        if self.hparams is not None and "hard_cuts" in self.hparams.keys() and self.hparams["hard_cuts"]:
-            assert isinstance(self.hparams["hard_cuts"], dict), "Hard cuts must be a dictionary"
-            handle_hard_cuts(event, self.hparams["hard_cuts"])
-
-    def construct_weighting(self, event):
-        """
-        Construct the weighting for the event
-        """
-        
-        assert event.y.shape[0] == event.edge_index.shape[1], f"Input graph has {event.edge_index.shape[1]} edges, but {event.y.shape[0]} truth labels"
-
-        if self.hparams is not None and "weighting" in self.hparams.keys():
-            assert isinstance(self.hparams["weighting"], list) & isinstance(self.hparams["weighting"][0], dict), "Weighting must be a list of dictionaries"
-            handle_weighting(event, self.hparams["weighting"])
-        else:
-            event.weights = torch.ones_like(event.y, dtype=torch.float32)
-            
-    def handle_edge_list(self, event):
-
-        if "input_cut" in self.hparams.keys() and self.hparams["input_cut"] and "scores" in event.keys:
-            # Apply a score cut to the event
-            self.apply_score_cut(event, self.hparams["input_cut"])
-
-        if "undirected" in self.hparams.keys() and self.hparams["undirected"]:
-            # Flip event.edge_index and concat together
-            event.edge_index = torch.cat([event.edge_index, event.edge_index.flip(0)], dim=1)
-            event.y = torch.cat([event.y, event.y], dim=0)
-            event.weights = torch.cat([event.weights, event.weights], dim=0)
-
-            # Remove duplicate edges
-            event.edge_index, unique_edge_indices = torch.unique(event.edge_index, dim=1, return_inverse=True)
-            event.y = torch.zeros_like(event.edge_index[0], dtype=event.y.dtype).scatter(0, unique_edge_indices, event.y)
-            event.weights = torch.zeros_like(event.edge_index[0], dtype=event.weights.dtype).scatter(0, unique_edge_indices, event.weights)
-
-    def scale_features(self, event):
-        """
-<<<<<<< HEAD
-        TODO 
-        """ 
-        pass
-
-    def add_edge_features(self, event):
-        handle_edge_features(event, self.hparams["edge_features"])
-
-=======
-        Handle feature scaling for the event
-        """
-        
-        if self.hparams is not None and "node_scales" in self.hparams.keys() and "node_features" in self.hparams.keys():
-            assert isinstance(self.hparams["node_scales"], list), "Feature scaling must be a list of ints or floats"
-            for i, feature in enumerate(self.hparams["node_features"]):
-                assert feature in event.keys, f"Feature {feature} not found in event"
-                event[feature] = event[feature] / self.hparams["node_scales"][i]
-
-    def unscale_features(self, event):
-        """
-        Unscale features when doing prediction
-        """
-        
-        if self.hparams is not None and "node_scales" in self.hparams.keys() and "node_features" in self.hparams.keys():
-            assert isinstance(self.hparams["node_scales"], list), "Feature scaling must be a list of ints or floats"
-            for i, feature in enumerate(self.hparams["node_features"]):
-                assert feature in event.keys, f"Feature {feature} not found in event"
-                event[feature] = event[feature] * self.hparams["node_scales"][i]
-
-    def apply_score_cut(self, event, score_cut):
-        """
-        Apply a score cut to the event. This is used for the evaluation stage.
-        """
-        passing_edges_mask = event.scores >= score_cut
-        num_edges = event.edge_index.shape[1]
-        for key in event.keys:
-            if (event[key].shape[0] == num_edges) or (event["key"].shape[1] == num_edges):
-                event[key] = event[key][..., passing_edges_mask]
-
-        remap_from_mask(event, passing_edges_mask)
->>>>>>> 8cef3ed5
+import os
+import warnings
+from pytorch_lightning import LightningModule
+import torch.nn.functional as F
+from torch_geometric.data import Dataset
+from torch_geometric.loader import DataLoader
+
+# import roc auc
+from sklearn.metrics import roc_auc_score
+import torch
+import numpy as np
+from tqdm import tqdm
+from atlasify import atlasify
+import matplotlib.pyplot as plt
+from sklearn.metrics import roc_curve, auc
+
+device = torch.device("cuda" if torch.cuda.is_available() else "cpu")
+#device = torch.device("cuda:1")
+
+from gnn4itk_cf.utils import load_datafiles_in_dir, run_data_tests, handle_weighting, handle_hard_cuts, remap_from_mask, get_ratio, handle_edge_features, get_optimizers
+
+torch.multiprocessing.set_sharing_strategy('file_system')
+
+
+class EdgeClassifierStage(LightningModule):
+    def __init__(self, hparams):
+        super().__init__()
+        """
+        Initialise the Lightning Module that can scan over different GNN training regimes
+        """
+
+        self.save_hyperparameters(hparams)
+
+        # Assign hyperparameters
+        self.trainset, self.valset, self.testset = None, None, None
+        self.dataset_class = GraphDataset
+        
+    def setup(self, stage="fit"):
+        """
+        The setup logic of the stage.
+        1. Setup the data for training, validation and testing.
+        2. Run tests to ensure data is of the right format and loaded correctly.
+        3. Construct the truth and weighting labels for the model training
+        """
+
+        if stage in ["fit", "predict"]:
+            self.load_data(stage, self.hparams["input_dir"])
+            self.test_data(stage)
+        elif stage == "test":
+            self.load_data(stage, self.hparams["stage_dir"])
+
+        try:
+            print("Defining figures of merit")
+            self.logger.experiment.define_metric("val_loss" , summary="min")
+            self.logger.experiment.define_metric("auc" , summary="max")
+        except Exception:
+            warnings.warn("Failed to define figures of merit, due to logger unavailable")
+            
+    def load_data(self, stage, input_dir):
+        """
+        Load in the data for training, validation and testing.
+        """
+
+        # if stage == "fit":
+        for data_name, data_num in zip(["trainset", "valset", "testset"], self.hparams["data_split"]):
+            if data_num > 0:
+                dataset = self.dataset_class(input_dir, data_name, data_num, stage, self.hparams)
+                setattr(self, data_name, dataset)
+
+    def test_data(self, stage):
+        """
+        Test the data to ensure it is of the right format and loaded correctly.
+        """
+        required_features = ["x", "edge_index", "track_edges", "truth_map", "y"]
+        optional_features = ["particle_id", "nhits", "primary", "pdgId", "ghost", "shared", "module_id", "region", "hit_id", "pt"]
+
+        run_data_tests([self.trainset, self.valset, self.testset], required_features, optional_features)
+
+    def train_dataloader(self):
+        if self.trainset is not None:
+            return DataLoader(
+                self.trainset, batch_size=1, num_workers=0
+            )  
+        else:
+            return None
+
+    def val_dataloader(self):
+        if self.valset is not None:
+            return DataLoader(
+                self.valset, batch_size=1, num_workers=0
+            )  
+        else:
+            return None
+
+    def test_dataloader(self):
+        if self.testset is not None:
+            return DataLoader(
+                self.testset, batch_size=1, num_workers=0
+            )  
+        else:
+            return None
+
+    def predict_dataloader(self):
+
+        datasets = []
+        for data_name, data_num in zip(["trainset", "valset", "testset"], self.hparams["data_split"]):
+            if data_num > 0:
+                dataset = self.dataset_class(self.hparams["input_dir"], data_name, data_num, "predict", self.hparams)
+                datasets.append(dataset) 
+        return datasets
+
+    def configure_optimizers(self):
+        optimizer, scheduler = get_optimizers(self.parameters(), self.hparams)
+        return optimizer, scheduler
+
+    def training_step(self, batch, batch_idx):
+        
+        output = self(batch)
+        loss = self.loss_function(output, batch)     
+
+        self.log("train_loss", loss, on_step=False, on_epoch=True)
+
+        return loss
+
+    def loss_function(self, output, batch):
+        """
+        Applies the loss function to the output of the model and the truth labels.
+        To balance the positive and negative contribution, simply take the means of each separately.
+        Any further fine tuning to the balance of true target, true background and fake can be handled 
+        with the `weighting` config option.
+        """
+
+        assert hasattr(batch, "y"), "The batch does not have a truth label. Please ensure the batch has a `y` attribute."
+        assert hasattr(batch, "weights"), "The batch does not have a weighting label. Please ensure the batch weighting is handled in preprocessing."
+        
+        negative_mask = ((batch.y == 0) & (batch.weights != 0)) | (batch.weights < 0) 
+        
+        negative_loss = F.binary_cross_entropy_with_logits(
+            output[negative_mask], torch.zeros_like(output[negative_mask]), weight=batch.weights[negative_mask].abs()
+        )
+
+        positive_mask = (batch.y == 1) & (batch.weights > 0)
+        positive_loss = F.binary_cross_entropy_with_logits(
+            output[positive_mask], torch.ones_like(output[positive_mask]), weight=batch.weights[positive_mask].abs()
+        )
+
+        return positive_loss + negative_loss
+
+    def shared_evaluation(self, batch, batch_idx):
+        
+        output = self(batch)
+        loss = self.loss_function(output, batch)   
+
+        all_truth = batch.y.bool()
+        target_truth = (batch.weights > 0) & all_truth
+        
+        return {"loss": loss, "all_truth": all_truth, "target_truth": target_truth, "output": output}
+
+    def validation_step(self, batch, batch_idx):
+
+        return self.shared_evaluation(batch, batch_idx)
+
+    def test_step(self, batch, batch_idx):
+
+        return self.shared_evaluation(batch, batch_idx)
+
+    def validation_epoch_end(self, outputs):
+
+        if len(outputs) > 0:
+            loss = torch.stack([x["loss"] for x in outputs]).mean()
+            output = torch.cat([x["output"] for x in outputs])
+            all_truth = torch.cat([x["all_truth"] for x in outputs])
+            target_truth = torch.cat([x["target_truth"] for x in outputs])
+
+            self.log_metrics(output, all_truth, target_truth, loss)
+
+    def log_metrics(self, output, all_truth, target_truth, loss):
+
+        preds = torch.sigmoid(output) > self.hparams["edge_cut"]
+
+        # Positives
+        edge_positive = preds.sum().float()
+
+        # Signal true & signal tp
+        target_true = target_truth.sum().float()
+        target_true_positive = (target_truth.bool() & preds).sum().float()
+        all_true_positive = (all_truth.bool() & preds).sum().float()
+        target_auc = roc_auc_score(
+            target_truth.bool().cpu().detach(), torch.sigmoid(output).cpu().detach()
+        )
+
+        # Eff, pur, auc
+        target_eff = target_true_positive / target_true
+        target_pur = target_true_positive / edge_positive
+        total_pur = all_true_positive / edge_positive
+        current_lr = self.optimizers().param_groups[0]["lr"]
+
+        self.log_dict(
+            {
+                "val_loss": loss,
+                "current_lr": current_lr,
+                "eff": target_eff,
+                "target_pur": target_pur,
+                "total_pur": total_pur,
+                "auc": target_auc,
+            },  # type: ignore
+            sync_dist=True,
+        )
+
+        return preds
+
+    def optimizer_step(self, epoch, batch_idx, optimizer, optimizer_idx, optimizer_closure=None, on_tpu=False, using_native_amp=False, using_lbfgs=False):
+        """
+        Use this to manually enforce warm-up. In the future, this may become built-into PyLightning
+        """
+        # warm up lr
+        if (self.hparams["warmup"] is not None) and (self.trainer.current_epoch < self.hparams["warmup"]):
+            lr_scale = min(1.0, float(self.trainer.current_epoch + 1) / self.hparams["warmup"])
+            for pg in optimizer.param_groups:
+                pg["lr"] = lr_scale * self.hparams["lr"]
+
+        # update params
+        optimizer.step(closure=optimizer_closure)
+        optimizer.zero_grad()
+
+    def predict_step(self, batch, batch_idx, dataloader_idx=0):
+        """
+        This function handles the prediction of each graph. It is called in the `infer.py` script.
+        It can be overwritted in your custom stage, but it should implement three simple steps:
+        1. Run an edge-scoring model on the input graph
+        2. Add the scored edges to the graph, as `scores` attribute
+        3. Append the stage config to the `config` attribute of the graph
+        """
+            
+        output = self(batch)
+        dataset = self.predict_dataloader()[dataloader_idx]
+        self.save_edge_scores(batch, output, dataset)
+
+    def save_edge_scores(self, event, output, dataset):
+
+        event.scores = torch.sigmoid(output)
+        if "undirected" in self.hparams and self.hparams["undirected"]:
+            self.remove_duplicated_edges(event)
+
+        dataset.unscale_features(event)
+
+        event.config.append(self.hparams)
+
+        datatype = dataset.data_name    
+        os.makedirs(os.path.join(self.hparams["stage_dir"], datatype), exist_ok=True)
+        torch.save(event.cpu(), os.path.join(self.hparams["stage_dir"], datatype, f"event{event.event_id}.pyg"))
+
+    def remove_duplicate_edges(self, event):
+        """
+        Remove duplicate edges, since we only need an undirected graph. Randomly flip the remaining edges to remove
+        any training biases downstream
+        """
+
+        event.edge_index[:, event.edge_index[0] > event.edge_index[1]] = event.edge_index[:, event.edge_index[0] > event.edge_index[1]].flip(0)
+        event.edge_index, edge_inverse = event.edge_index.unique(return_inverse=True, dim=-1)
+        event.y = torch.zeros_like(event.edge_index[0], dtype=event.y.dtype).scatter(0, edge_inverse, event.y)
+        event.scores = torch.zeros_like(event.edge_index[0], dtype=event.scores.dtype).scatter(0, edge_inverse, event.scores)
+        event.truth_map[event.truth_map >= 0] = edge_inverse[event.truth_map[event.truth_map >= 0]]
+        event.truth_map = event.truth_map[:event.track_edges.shape[1]]
+
+        random_flip = torch.randint(2, (event.edge_index.shape[1],), dtype=torch.bool)
+        event.edge_index[:, random_flip] = event.edge_index[:, random_flip].flip(0)
+
+    @classmethod
+    def evaluate(cls, config):
+        """ 
+        The gateway for the evaluation stage. This class method is called from the eval_stage.py script.
+        """
+
+        # Load data from testset directory
+        graph_constructor = cls(config)
+        graph_constructor.setup(stage="test")
+
+        all_plots = config["plots"]
+        
+        # TODO: Handle the list of plots properly
+        for plot_function, plot_config in all_plots.items():
+            if hasattr(graph_constructor, plot_function):
+                getattr(graph_constructor, plot_function)(plot_config, config)
+            else:
+                print(f"Plot {plot_function} not implemented")
+
+    def graph_scoring_efficiency(self, plot_config, config):
+        """
+        Plot the graph construction efficiency vs. pT of the edge.
+        """
+        all_y_truth, all_pt  = [], []
+
+        for event in tqdm(self.testset):
+
+            # Need to apply score cut and remap the truth_map 
+            if "score_cut" in config:
+                self.apply_score_cut(event, config["score_cut"])
+            if "target_tracks" in config:
+                self.apply_target_conditions(event, config["target_tracks"])
+            else:
+                event.target_mask = torch.ones(event.truth_map.shape[0], dtype = torch.bool)
+            all_y_truth.append(event.truth_map[event.target_mask] >= 0)
+            all_pt.append(event.pt[event.target_mask])
+
+        all_pt = torch.cat(all_pt).cpu().numpy()
+        all_y_truth = torch.cat(all_y_truth).cpu().numpy()
+
+        # Get the edgewise efficiency
+        # Build a histogram of true pTs, and a histogram of true-positive pTs
+        pt_min, pt_max = 1, 50
+        if "pt_units" in plot_config and plot_config["pt_units"] == "MeV":
+            pt_min, pt_max = pt_min * 1000, pt_max * 1000
+        pt_bins = np.logspace(np.log10(pt_min), np.log10(pt_max), 10)
+
+        true_pt_hist, true_bins = np.histogram(all_pt, bins = pt_bins)
+        true_pos_pt_hist, _ = np.histogram(all_pt[all_y_truth], bins = pt_bins)
+
+        # Divide the two histograms to get the edgewise efficiency
+        eff, err = get_ratio(true_pos_pt_hist,  true_pt_hist)
+        xvals = (true_bins[1:] + true_bins[:-1]) / 2
+        xerrs = (true_bins[1:] - true_bins[:-1]) / 2
+
+        # Plot the edgewise efficiency
+        pt_units = "GeV" if "pt_units" not in plot_config else plot_config["pt_units"]
+        fig, ax = plt.subplots(figsize=(8, 6))
+        ax.errorbar(xvals, eff, xerr=xerrs, yerr=err, fmt='o', color='black', label='Efficiency')
+        ax.set_xlabel(f'$p_T [{pt_units}]$', ha='right', x=0.95, fontsize=14)
+        ax.set_ylabel(plot_config["title"], ha='right', y=0.95, fontsize=14)
+        ax.set_xscale('log')
+
+        # Save the plot
+        atlasify("Internal", 
+         r"$\sqrt{s}=14$TeV, $t \bar{t}$, $\langle \mu \rangle = 200$, primaries $t \bar{t}$ and soft interactions) " + "\n"
+         r"$p_T > 1$GeV, $|\eta < 4$")
+        fig.savefig(os.path.join(config["stage_dir"], "edgewise_efficiency.png"))
+
+    def graph_roc_curve(self, plot_config, config):
+        """
+        Plot the ROC curve for the graph construction efficiency.
+        """
+        all_y_truth, all_scores  = [], []
+
+        for event in tqdm(self.testset):
+                
+            # Need to apply score cut and remap the truth_map 
+            if "weights" in event.keys:
+                target_y = event.weights.bool() & event.y.bool()
+            else:
+                target_y = event.y.bool()
+
+            all_y_truth.append(target_y)
+            all_scores.append(event.scores)
+
+        all_scores = torch.cat(all_scores).cpu().numpy()
+        all_y_truth = torch.cat(all_y_truth).cpu().numpy()
+
+        # Get the ROC curve
+        fpr, tpr, _ = roc_curve(all_y_truth, all_scores)
+        auc_score = auc(fpr, tpr)
+
+        # Plot the ROC curve
+        fig, ax = plt.subplots(figsize=(8, 6))
+        ax.plot(fpr, tpr, color='black', label='ROC curve')
+        ax.plot([0, 1], [0, 1], color='black', linestyle='--', label='Random classifier')
+        ax.set_xlabel('False Positive Rate', ha='right', x=0.95, fontsize=14)
+        ax.set_ylabel('True Positive Rate', ha='right', y=0.95, fontsize=14)
+        ax.set_xscale('log')
+        ax.set_yscale('log')
+        ax.legend(loc='lower right', fontsize=14)
+        ax.text(0.95, 0.20, f"AUC: {auc_score:.3f}", ha='right', va='bottom', transform=ax.transAxes, fontsize=14)
+
+        # Save the plot
+        atlasify("Internal", 
+         f"{plot_config['title']} \n"
+         r"$\sqrt{s}=14$TeV, $t \bar{t}$, $\langle \mu \rangle = 200$, primaries $t \bar{t}$ and soft interactions) " + "\n"
+         r"$p_T > 1$GeV, $|\eta < 4$")
+        fig.savefig(os.path.join(config["stage_dir"], "roc_curve.png"))
+
+    def apply_score_cut(self, event, score_cut):
+        """
+        Apply a score cut to the event. This is used for the evaluation stage.
+        """
+        passing_edges_mask = event.scores >= score_cut
+        remap_from_mask(event, passing_edges_mask)
+
+    def apply_target_conditions(self, event, target_tracks):
+        """
+        Apply the target conditions to the event. This is used for the evaluation stage.
+        Target_tracks is a list of dictionaries, each of which contains the conditions to be applied to the event.
+        """
+        passing_tracks = torch.ones(event.truth_map.shape[0], dtype = torch.bool)
+
+        for key, values in target_tracks.items():
+            if isinstance(values, list):
+                passing_tracks = passing_tracks * (values[0] <= event[key].float()) * (event[key].float() <= values[1])
+            else:
+                passing_tracks = passing_tracks * (event[key] == values)
+
+        event.target_mask = passing_tracks
+
+class GraphDataset(Dataset):
+    """
+    The custom default GNN dataset to load graphs off the disk
+    """
+
+    def __init__(self, input_dir, data_name = None, num_events = None, stage="fit", hparams=None, transform=None, pre_transform=None, pre_filter=None):
+        super().__init__(input_dir, transform, pre_transform, pre_filter)
+        
+        self.input_dir = input_dir
+        self.data_name = data_name
+        self.hparams = hparams
+        self.num_events = num_events
+        self.stage = stage
+        
+        self.input_paths = load_datafiles_in_dir(self.input_dir, self.data_name, self.num_events)
+        self.input_paths.sort() # We sort here for reproducibility
+        
+    def len(self):
+        return len(self.input_paths)
+
+    def get(self, idx):
+
+        event_path = self.input_paths[idx]
+        event = torch.load(event_path, map_location=torch.device("cpu"))
+        self.preprocess_event(event)
+
+        # return (event, event_path) if self.stage == "predict" else event
+        return event
+
+    def preprocess_event(self, event):
+        """
+        Process event before it is used in training and validation loops
+        """
+        
+        self.apply_hard_cuts(event)
+        self.construct_weighting(event)
+        self.handle_edge_list(event)
+        self.add_edge_features(event)
+        self.scale_features(event)
+        
+    def apply_hard_cuts(self, event):
+        """
+        Apply hard cuts to the event. This is implemented by 
+        1. Finding which true edges are from tracks that pass the hard cut.
+        2. Pruning the input graph to only include nodes that are connected to these edges.
+        """
+        
+        if self.hparams is not None and "hard_cuts" in self.hparams.keys() and self.hparams["hard_cuts"]:
+            assert isinstance(self.hparams["hard_cuts"], dict), "Hard cuts must be a dictionary"
+            handle_hard_cuts(event, self.hparams["hard_cuts"])
+
+    def construct_weighting(self, event):
+        """
+        Construct the weighting for the event
+        """
+        
+        assert event.y.shape[0] == event.edge_index.shape[1], f"Input graph has {event.edge_index.shape[1]} edges, but {event.y.shape[0]} truth labels"
+
+        if self.hparams is not None and "weighting" in self.hparams.keys():
+            assert isinstance(self.hparams["weighting"], list) & isinstance(self.hparams["weighting"][0], dict), "Weighting must be a list of dictionaries"
+            handle_weighting(event, self.hparams["weighting"])
+        else:
+            event.weights = torch.ones_like(event.y, dtype=torch.float32)
+            
+    def handle_edge_list(self, event):
+
+        if "input_cut" in self.hparams.keys() and self.hparams["input_cut"] and "scores" in event.keys:
+            # Apply a score cut to the event
+            self.apply_score_cut(event, self.hparams["input_cut"])
+
+        if "undirected" in self.hparams.keys() and self.hparams["undirected"]:
+            # Flip event.edge_index and concat together
+            event.edge_index = torch.cat([event.edge_index, event.edge_index.flip(0)], dim=1)
+            event.y = torch.cat([event.y, event.y], dim=0)
+            event.weights = torch.cat([event.weights, event.weights], dim=0)
+
+            # Remove duplicate edges
+            event.edge_index, unique_edge_indices = torch.unique(event.edge_index, dim=1, return_inverse=True)
+            event.y = torch.zeros_like(event.edge_index[0], dtype=event.y.dtype).scatter(0, unique_edge_indices, event.y)
+            event.weights = torch.zeros_like(event.edge_index[0], dtype=event.weights.dtype).scatter(0, unique_edge_indices, event.weights)
+
+    def add_edge_features(self, event):
+        handle_edge_features(event, self.hparams["edge_features"])
+
+    def scale_features(self, event):
+        """
+        Handle feature scaling for the event
+        """
+        
+        if self.hparams is not None and "node_scales" in self.hparams.keys() and "node_features" in self.hparams.keys():
+            assert isinstance(self.hparams["node_scales"], list), "Feature scaling must be a list of ints or floats"
+            for i, feature in enumerate(self.hparams["node_features"]):
+                assert feature in event.keys, f"Feature {feature} not found in event"
+                event[feature] = event[feature] / self.hparams["node_scales"][i]
+
+    def unscale_features(self, event):
+        """
+        Unscale features when doing prediction
+        """
+        
+        if self.hparams is not None and "node_scales" in self.hparams.keys() and "node_features" in self.hparams.keys():
+            assert isinstance(self.hparams["node_scales"], list), "Feature scaling must be a list of ints or floats"
+            for i, feature in enumerate(self.hparams["node_features"]):
+                assert feature in event.keys, f"Feature {feature} not found in event"
+                event[feature] = event[feature] * self.hparams["node_scales"][i]
+
+    def apply_score_cut(self, event, score_cut):
+        """
+        Apply a score cut to the event. This is used for the evaluation stage.
+        """
+        passing_edges_mask = event.scores >= score_cut
+        num_edges = event.edge_index.shape[1]
+        for key in event.keys:
+            if (event[key].shape[0] == num_edges) or (event["key"].shape[1] == num_edges):
+                event[key] = event[key][..., passing_edges_mask]
+
+        remap_from_mask(event, passing_edges_mask)
+