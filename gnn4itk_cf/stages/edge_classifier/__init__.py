<<<<<<< HEAD
from .models.interaction_gnn import InteractionGNN, InteractionGNN2

__all__ = ['InteractionGNN', 'InteractionGNN2']
=======
from .models.interaction_gnn import InteractionGNN
from .models.filter import Filter

__all__ = [
    'InteractionGNN',
    'Filter'
    ]
>>>>>>> 8cef3ed5
<|MERGE_RESOLUTION|>--- conflicted
+++ resolved
@@ -1,13 +1,8 @@
-<<<<<<< HEAD
 from .models.interaction_gnn import InteractionGNN, InteractionGNN2
-
-__all__ = ['InteractionGNN', 'InteractionGNN2']
-=======
-from .models.interaction_gnn import InteractionGNN
 from .models.filter import Filter
 
 __all__ = [
     'InteractionGNN',
+    'InteractionGNN2',
     'Filter'
-    ]
->>>>>>> 8cef3ed5
+    ]