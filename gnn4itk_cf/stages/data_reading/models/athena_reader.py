# Copyright (C) 2023 CERN for the benefit of the ATLAS collaboration

# Licensed under the Apache License, Version 2.0 (the "License");
# you may not use this file except in compliance with the License.
# You may obtain a copy of the License at
#
#    http://www.apache.org/licenses/LICENSE-2.0
#
# Unless required by applicable law or agreed to in writing, software
#distributed under the License is distributed on an "AS IS" BASIS,
# WITHOUT WARRANTIES OR CONDITIONS OF ANY KIND, either express or implied.
# See the License for the specific language governing permissions and
# limitations under the License.

import os
from torch.utils.data import random_split
import torch
import pandas as pd

from ..data_reading_stage import EventReader
from . import athena_utils
from .athena_datatypes import SPACEPOINTS_DATATYPES, PARTICLES_DATATYPES

class AthenaReader(EventReader):
    def __init__(self, config):
        super().__init__(config)
        """
        Here we initialize and load any attributes that are needed for the _build_single_csv function.
        """

        input_dir = self.config["input_dir"]
        self.raw_events = self.get_file_names(input_dir, filename_terms = ["clusters", "particles", "spacepoints"])

        # Very opinionated: We split the data by 80/10/10: train/val/test
        torch.manual_seed(42) # We want the same split every time for convenience
        self.trainset, self.valset, self.testset = random_split(self.raw_events, [int(len(self.raw_events)*0.8), int(len(self.raw_events)*0.1), int(len(self.raw_events)*0.1)])
        self.module_lookup = self.get_module_lookup()

    def get_module_lookup(self):
        # Let's get the module lookup
        names = ['hardware','barrel_endcap','layer_disk','eta_module','phi_module',"centerMod_z","centerMod_x","centerMod_y","ID","side"]
        module_lookup = pd.read_csv(self.config["module_lookup_path"],sep = " ",names=names, header=None)
        module_lookup = module_lookup.drop_duplicates()
        return module_lookup[module_lookup.side == 0] #.copy() ??

    def _build_single_csv(self, event, output_dir=None):

        clusters_file = event["clusters"]
        particles_file = event["particles"]
        spacepoints_file = event["spacepoints"]
        event_id = event["event_id"]

        # Check if file already exists
        if os.path.exists(os.path.join(output_dir, "event{:09}-particles.csv".format(int(event_id)))) and os.path.exists(os.path.join(output_dir, "event{:09}-truth.csv".format(int(event_id)))):
            print(f"File {event_id} already exists, skipping...")
            return

        # Read particles
        particles = athena_utils.read_particles(particles_file)
        particles = athena_utils.convert_barcodes(particles)
        particles = particles.astype({k: v for k, v in PARTICLES_DATATYPES.items() if k in particles.columns})

        # Read spacepoints
        spacepoints = athena_utils.read_spacepoints(spacepoints_file)

        # Read clusters
        clusters, self.shape_list = athena_utils.read_clusters(clusters_file, particles, self.config["column_lookup"])

        # Get detectable particles
        detectable_particles = athena_utils.get_detectable_particles(particles, clusters)

        # Get truth spacepoints
<<<<<<< HEAD
        truth = athena_utils.get_truth_spacepoints(spacepoints, clusters, SPACEPOINTS_DATATYPES)
        truth = athena_utils.remove_undetectable_particles(truth, detectable_particles)
=======
        truth = athena_utils.get_truth_spacepoints(pixel_spacepoints, strip_spacepoints, clusters, self.config["spacepoints_datatypes"], self.shape_list)
>>>>>>> 059834fa
        truth = athena_utils.add_region_labels(truth, self.config["region_labels"])
        truth = athena_utils.add_module_id(truth, self.module_lookup)

        # Save to CSV
        truth.to_csv(os.path.join(output_dir, "event{:09}-truth.csv".format(int(event_id))), index=False)
        detectable_particles.to_csv(os.path.join(output_dir, "event{:09}-particles.csv".format(int(event_id))), index=False)

    <|MERGE_RESOLUTION|>--- conflicted
+++ resolved
@@ -70,12 +70,8 @@
         detectable_particles = athena_utils.get_detectable_particles(particles, clusters)
 
         # Get truth spacepoints
-<<<<<<< HEAD
         truth = athena_utils.get_truth_spacepoints(spacepoints, clusters, SPACEPOINTS_DATATYPES)
         truth = athena_utils.remove_undetectable_particles(truth, detectable_particles)
-=======
-        truth = athena_utils.get_truth_spacepoints(pixel_spacepoints, strip_spacepoints, clusters, self.config["spacepoints_datatypes"], self.shape_list)
->>>>>>> 059834fa
         truth = athena_utils.add_region_labels(truth, self.config["region_labels"])
         truth = athena_utils.add_module_id(truth, self.module_lookup)
 
