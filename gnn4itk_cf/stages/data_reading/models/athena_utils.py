--- conflicted
+++ resolved
@@ -72,12 +72,8 @@
     particles = pd.merge(particles, num_clusters, on='particle_id').fillna(method='ffill')
 
     cut1 = particles[particles.charge.abs() > 0]  # Keep charged particles
-<<<<<<< HEAD
     return cut1[cut1.num_clusters > 0]  # Keep particles which are leaved at least one cluster
     
-=======
-    return cut1[cut1.num_clusters > 0]
->>>>>>> 059834fa
 
 def read_spacepoints(filename):
 
@@ -187,7 +183,6 @@
     a strip spacepoint belongs to 0, 1, or 2 clusters, and we only accept the case of 2 clusters
     with shared truth particle_id
     """
-<<<<<<< HEAD
     spacepoints = spacepoints.merge(clusters, left_on='cluster_index_1', right_on='cluster_id', how='left')
     spacepointlike_fields = ['hardware', 'barrel_endcap', 'layer_disk', 'eta_module', 'phi_module']
     spacepoints = spacepoints.merge(clusters.drop(spacepointlike_fields, axis=1), left_on='cluster_index_2', right_on='cluster_id', how='left', suffixes=("_1", "_2")).drop(['cluster_id_1', 'cluster_id_2'], axis=1)
@@ -199,35 +194,11 @@
     return spacepoints
 
 def clean_spacepoints(spacepoints):
-=======
-    pixel_clusters = pixel_hits.merge(clusters[['cluster_id', 'particle_id']], left_on='cluster_index_1', right_on='cluster_id', how='left').drop("cluster_id", axis=1)
-    pixel_clusters["particle_id_1"] = pixel_clusters["particle_id"]
-    pixel_clusters["particle_id_2"] = -1
-    strip_clusters = strip_hits.merge(clusters[['cluster_id', 'particle_id']], left_on='cluster_index_1', right_on='cluster_id', how='left')
-    strip_clusters = strip_clusters.merge(clusters[['cluster_id', 'particle_id']], left_on='cluster_index_2', right_on='cluster_id', how='left', suffixes=('_1', '_2')).drop(['cluster_id_1', 'cluster_id_2'], axis=1)
-
-    # Get clusters that share particle ID
-    matching_clusters = strip_clusters.particle_id_1 == strip_clusters.particle_id_2
-    strip_clusters['particle_id'] = strip_clusters["particle_id_1"].where(matching_clusters, other=0)
-    strip_clusters["particle_id_1"].astype('int64')
-    strip_clusters["particle_id_2"].astype('int64')
-    return pd.concat([pixel_clusters, strip_clusters], ignore_index=True)
-
-def merge_spacepoints_clusters(spacepoints, clusters, shape_list):
->>>>>>> 059834fa
     """
     Remove the duplicate occurences of spacepoints with the same particle ID, or where a spacepoint
     belongs to both a true particle and noise
     """
 
-<<<<<<< HEAD
-=======
-    spacepoints = spacepoints.merge(clusters.drop(["particle_id", "side"], axis=1), left_on='cluster_index_1', right_on='cluster_id', how='left').drop("cluster_id", axis=1)
-    
-    unique_cluster_fields = ['cluster_id', 'cluster_x', 'cluster_y', 'cluster_z', 'norm_z'] + shape_list # These are fields that is unique to each cluster (therefore they need the _1, _2 suffix)
-    spacepoints = spacepoints.merge(clusters[unique_cluster_fields], left_on='cluster_index_2', right_on='cluster_id', how='left', suffixes=("_1", "_2")).drop("cluster_id", axis=1)
-    
->>>>>>> 059834fa
     # Ignore duplicate entries (possible if a particle has duplicate hits in the same clusters)
     spacepoints = spacepoints.drop_duplicates(["hit_id", "cluster_index_1", "cluster_index_2", "particle_id"]).fillna(-1)
     
@@ -237,21 +208,11 @@
     non_duplicate_noise_hits = noise_hits[~noise_hits.hit_id.isin(signal_hits.hit_id)]
     cleaned_hits = pd.concat([signal_hits, non_duplicate_noise_hits], ignore_index=True)
 
-<<<<<<< HEAD
     # Sort hits by hit_id for ease of processing
     cleaned_hits = cleaned_hits.sort_values("hit_id").reset_index(drop=True)
     return cleaned_hits
 
 def get_truth_spacepoints(spacepoints, clusters, spacepoints_datatypes):
-=======
-def get_truth_spacepoints(pixel_spacepoints, strip_spacepoints, clusters, spacepoints_datatypes, shape_list):
-
-    # # Build truth list of spacepoints by handling matching clusters
-    truth_spacepoints = truth_match_clusters(pixel_spacepoints, strip_spacepoints, clusters)
-    # # Tidy up the truth dataframe and add in all cluster information
-    truth_spacepoints["cluster_index_2"] = truth_spacepoints["cluster_index_2"].fillna(-1)
-    truth_spacepoints = merge_spacepoints_clusters(truth_spacepoints, clusters, shape_list)
->>>>>>> 059834fa
 
     # Build truth list of spacepoints by handling matching clusters
     truth_spacepoints = truth_match_clusters(spacepoints, clusters)
@@ -263,7 +224,6 @@
 
     return truth_spacepoints
 
-<<<<<<< HEAD
 def remove_undetectable_particles(truth, particles):
     """
     This method is opinionated, so we place it in the AthenaReader, rather than the core DataReader
@@ -274,16 +234,6 @@
     truth.loc[unreconstructable_hits.index, "particle_id"] = 0
 
     return truth
-=======
-def get_truth_clusters(clusters, clusters_datatypes):
-    """
-    Get the truth clusters from the clusters dataframe
-    """
-    clusters = clusters.astype(clusters_datatypes)
-    clusters.rename(columns={"cluster_id": "hit_id"}, inplace=True)
-    
-    return clusters
->>>>>>> 059834fa
 
 def add_module_id(hits, module_lookup):
     """
