# Copyright (C) 2023 CERN for the benefit of the ATLAS collaboration

# Licensed under the Apache License, Version 2.0 (the "License");
# you may not use this file except in compliance with the License.
# You may obtain a copy of the License at
#
#    http://www.apache.org/licenses/LICENSE-2.0
#
# Unless required by applicable law or agreed to in writing, software
# distributed under the License is distributed on an "AS IS" BASIS,
# WITHOUT WARRANTIES OR CONDITIONS OF ANY KIND, either express or implied.
# See the License for the specific language governing permissions and
# limitations under the License.

import pandas as pd
import numpy as np
<<<<<<< HEAD
=======
import csv
import warnings
>>>>>>> 72b85977

def read_particles(filename):
    """
    Parse in the CSV files containing each particle, dumped from Athena
    """

    field_names = ['subevent', 'barcode', 'px', 'py', 'pz', 'pt',
                   'eta', 'vx', 'vy', 'vz', 'radius', 'status', 'charge',
                   'pdgId', 'pass', 'vProdNIn', 'vProdNOut', 'vProdStatus', 'vProdBarcode']

    particles = pd.read_csv(filename, header=None, sep=r",#", engine='python')

    particles = particles[0].str.split(",", expand=True)
    particles.columns = field_names

    # Prepare barcodes for later processing
    particles = particles.astype({"barcode": str, "subevent": str})

    return particles

def get_max_length(series):
    """
    A utility to get the maximum string length of a particle barcode, used for padding
    with zeros
    """

    max_entry = str(series.astype(int).max())

    return len(max_entry)

def convert_barcodes(particles):
    """
    Build a particle ID from concatenating the subevent and the barcode,
    padded with zeros such that there is no danger of accidental duplications.

    E.g. Assuming the longest barcode is 2965491 (length of 7), then some particle:
    (subevent, barcode) = (496, 17) -> particle_id = 4960000017
    """

    max_length = get_max_length(particles.barcode)

    # Use "insert" to put the particle_id at the start of the DF
    particles.insert(0, "particle_id",
                     particles.subevent + particles.barcode.str.pad(width=max_length, fillchar='0'))

    return particles

def get_detectable_particles(particles, clusters):
    """
    Apply some detectability cuts for statistical analysis. Note that this is not a reconstructability cut - we simply require
    that particles can be detected in some way.
    """
    num_clusters = clusters.groupby("particle_id")["cluster_id"].count().reset_index(name="num_clusters")
    particles = pd.merge(particles, num_clusters, on='particle_id').fillna(method='ffill')

    cut1 = particles[particles.charge.abs() > 0]  # Keep charged particles
    return cut1[cut1.num_clusters > 0]  # Keep particles which are leaved at least one cluster
    

def read_spacepoints(filename):

    hits = pd.read_csv(
        filename,
        header=None,
        names=["hit_id", "x", "y", "z", "cluster_index_1", "cluster_index_2"],
    )

    # Wherever cluster_index_2 is NaN (i.e. for pixel hits), replace with cluster_index_1
    hits["cluster_index_2"] = hits["cluster_index_2"].fillna(hits["cluster_index_1"]).astype("int64")

    # Check that hit_ids are a sequential list, if they're not, set them as such and return a warning
    if not hits.hit_id.equals(pd.Series(range(len(hits)))):
        warnings.warn("Hit IDs are not sequential, fixing")
        hits["hit_id"] = range(len(hits)) 

    return hits

def split_particle_entries(cluster_df, particles):

    """
    Do some fiddling to split the cluster entry for truth particle, which could have 0 true
    particles, 1 true particle, or many true particles
    """

    cleaned_cell_pids = cluster_df[["cluster_id", "particle_id"]].astype({"particle_id": str})

    split_pids = pd.DataFrame(
        [
            [c, p]
            for c, P in cleaned_cell_pids.itertuples(index=False)
            for p in P.split("),(")
        ],
        columns=cleaned_cell_pids.columns,
    )

    split_pids = split_pids.join(
        split_pids.particle_id.str.strip("()").str.split(",", expand=True).rename(
            {0: "subevent", 1: "barcode"}, axis=1)
    ).drop(columns=["particle_id", 2])

    split_pids["particle_id"] = split_pids.merge(
        particles[["subevent", "barcode", "particle_id"]].astype({"subevent": str, "barcode": str}), how="left",
        on=["subevent", "barcode"])["particle_id"].fillna(0).astype(int)

    split_pids = split_pids[["cluster_id", "particle_id"]]

    return split_pids

def read_clusters(clusters_file, particles, column_lookup):

    """
    Read the cluster CSV files by splitting into sections around the #'s
    """
    column_sets = ["coordinates", "region", "barcodes", "cells", "shape", "norms", "covariance"]

    clusters_raw = pd.read_csv(clusters_file, header=None, sep=r",#,|#,|,#", engine='python')
    clusters_raw.columns = column_sets
<<<<<<< HEAD

    clusters_processed = split_cluster_entries(clusters_raw, particles, column_lookup)
=======
    
    clusters_processed, shape_list = split_cluster_entries(clusters_raw, particles, column_lookup)
>>>>>>> 72b85977

    split_pids = split_particle_entries(clusters_processed, particles)

    # Fix some types
    clusters_processed = clusters_processed.drop(columns=["particle_id"])
    clusters_processed = clusters_processed.merge(split_pids, on="cluster_id").astype({"cluster_id": int})

    # Fix indexing mismatch in DumpObjects - is this still necessary????
    clusters_processed["cluster_id"] = clusters_processed["cluster_id"] - 1
<<<<<<< HEAD

    return clusters_processed
=======
    
    return clusters_processed, shape_list
>>>>>>> 72b85977

def split_cluster_entries(clusters_raw, particles, column_lookup):
    """
    Split the cluster text file into separate columns, as defined in the config file for
    """

    clusters_processed = pd.DataFrame()

    # First read the co-ordinates of each cluster
    clusters_processed[column_lookup["coordinates"]] = clusters_raw["coordinates"].str.split(",", expand=True)

    # Split the detector geometry information
    clusters_processed[column_lookup["region"]] = clusters_raw["region"].str.split(",", expand=True)

    # Split the module norms
    clusters_processed[column_lookup["norms"]] = clusters_raw["norms"].str.split(",", expand=True)

    # Handle the two versions of dumpObjects - one with more shape information
    cluster_shape = clusters_raw["shape"].str.split(",", expand=True)
    if cluster_shape.shape[1] == 2:
        shape_list = column_lookup["shape_b"]
    elif cluster_shape.shape[1] == 14:
        shape_list = column_lookup["shape_a"]
    else:
        raise ValueError("Unknown shape information")
    clusters_processed[shape_list] = cluster_shape

    # Split the particle IDs
    clusters_processed[["particle_id"]] = clusters_raw[["barcodes"]]

    return clusters_processed, shape_list

def truth_match_clusters(spacepoints, clusters):
    """
    Here we handle the case where a pixel spacepoint belongs to exactly one cluster, but
    a strip spacepoint belongs to 0, 1, or 2 clusters, and we only accept the case of 2 clusters
    with shared truth particle_id
    """
<<<<<<< HEAD
    pixel_clusters = pixel_hits.merge(clusters[['cluster_id', 'particle_id']], left_on='cluster_index_1', right_on='cluster_id', how='left').drop("cluster_id", axis=1)
    pixel_clusters["particle_id_1"] = pixel_clusters["particle_id"]
    pixel_clusters["particle_id_2"] = -1
    strip_clusters = strip_hits.merge(clusters[['cluster_id', 'particle_id']], left_on='cluster_index_1', right_on='cluster_id', how='left')
    strip_clusters = strip_clusters.merge(clusters[['cluster_id', 'particle_id']], left_on='cluster_index_2', right_on='cluster_id', how='left', suffixes=('_1', '_2')).drop(['cluster_id_1', 'cluster_id_2'], axis=1)
=======
    spacepoints = spacepoints.merge(clusters, left_on='cluster_index_1', right_on='cluster_id', how='left')
    spacepointlike_fields = ['hardware', 'barrel_endcap', 'layer_disk', 'eta_module', 'phi_module']
    spacepoints = spacepoints.merge(clusters.drop(spacepointlike_fields, axis=1), left_on='cluster_index_2', right_on='cluster_id', how='left', suffixes=("_1", "_2")).drop(['cluster_id_1', 'cluster_id_2'], axis=1)
>>>>>>> 72b85977

    # Get clusters that share particle ID
    matching_clusters = spacepoints.particle_id_1 == spacepoints.particle_id_2
    spacepoints['particle_id'] = spacepoints["particle_id_1"].where(matching_clusters, other=0)
    spacepoints.astype({'particle_id': 'int64', 'particle_id_1': 'int64', 'particle_id_2': 'int64'})
    return spacepoints

def clean_spacepoints(spacepoints):
    """
    Remove the duplicate occurences of spacepoints with the same particle ID, or where a spacepoint
    belongs to both a true particle and noise
    """

<<<<<<< HEAD
    spacepoints = spacepoints.merge(clusters.drop(["particle_id", "side"], axis=1), left_on='cluster_index_1', right_on='cluster_id', how='left').drop("cluster_id", axis=1)

    unique_cluster_fields = ['cluster_id', 'cluster_x', 'cluster_y', 'cluster_z', 'eta_angle', 'phi_angle', 'norm_z']  # These are fields that is unique to each cluster (therefore they need the _1, _2 suffix)
    spacepoints = spacepoints.merge(clusters[unique_cluster_fields], left_on='cluster_index_2', right_on='cluster_id', how='left', suffixes=("_1", "_2")).drop("cluster_id", axis=1)

    # Ignore duplicate entries (possible if a particle has duplicate hits in the same clusters)
    spacepoints = spacepoints.drop_duplicates(["hit_id", "cluster_index_1", "cluster_index_2", "particle_id"]).fillna(-1)

    return spacepoints
=======
    # Ignore duplicate entries (possible if a particle has duplicate hits in the same clusters)
    spacepoints = spacepoints.drop_duplicates(["hit_id", "cluster_index_1", "cluster_index_2", "particle_id"]).fillna(-1)
    
    # Handle the case where a spacepoint belongs to both a true particle AND noise - we should remove the noise row
    noise_hits = spacepoints[spacepoints.particle_id == 0].drop_duplicates(subset="hit_id")
    signal_hits = spacepoints[spacepoints.particle_id != 0]
    non_duplicate_noise_hits = noise_hits[~noise_hits.hit_id.isin(signal_hits.hit_id)]
    cleaned_hits = pd.concat([signal_hits, non_duplicate_noise_hits], ignore_index=True)

    # Sort hits by hit_id for ease of processing
    cleaned_hits = cleaned_hits.sort_values("hit_id").reset_index(drop=True)
    return cleaned_hits
>>>>>>> 72b85977

def get_truth_spacepoints(spacepoints, clusters, spacepoints_datatypes):

    # Build truth list of spacepoints by handling matching clusters
    truth_spacepoints = truth_match_clusters(spacepoints, clusters)
    # Tidy up the truth dataframe and add in all cluster information
    truth_spacepoints = clean_spacepoints(truth_spacepoints)

    # Set spacepoint datatypes
    truth_spacepoints = truth_spacepoints.astype({k: v for k, v in spacepoints_datatypes.items() if k in truth_spacepoints.columns})

    return truth_spacepoints

def remove_undetectable_particles(truth, particles):
    """
    This method is opinionated, so we place it in the AthenaReader, rather than the core DataReader
    The idea is to set truth particle ID to 0 for particles that are undetectable by the detector
    """
    
    unreconstructable_hits = truth[~truth.particle_id.isin(particles.particle_id)]
    truth.loc[unreconstructable_hits.index, "particle_id"] = 0

    return truth

def add_module_id(hits, module_lookup):
    """
    Add the module ID to the hits dataframe
    """
    if "module_id" in hits:
        return hits
    cols_to_merge = ['hardware', 'barrel_endcap', 'layer_disk', 'eta_module', 'phi_module']
    merged_hits = hits.merge(module_lookup[cols_to_merge + ["ID"]], on=cols_to_merge, how='left')
    merged_hits = merged_hits.rename(columns={"ID": "module_id"})

    assert hits.shape[0] == merged_hits.shape[0], "Merged hits dataframe has different number of rows - possibly missing modules from lookup"
    assert merged_hits.shape[1] - hits.shape[1] == 1, "Merged hits dataframe has different number of columns; should only have added module_id column"

    return merged_hits

def add_region_labels(hits, region_labels: dict):
    """
        Label the 6 detector regions (forward-endcap pixel, forward-endcap strip, etc.)
        """

    for region_label, conditions in region_labels.items():
        condition_mask = np.logical_and.reduce([hits[condition_column] == condition for condition_column, condition in conditions.items()])
        hits.loc[condition_mask, "region"] = region_label

    assert (hits.region.isna()).sum() == 0, "There are hits that do not belong to any region!"

    return hits<|MERGE_RESOLUTION|>--- conflicted
+++ resolved
@@ -14,11 +14,8 @@
 
 import pandas as pd
 import numpy as np
-<<<<<<< HEAD
-=======
 import csv
 import warnings
->>>>>>> 72b85977
 
 def read_particles(filename):
     """
@@ -136,13 +133,8 @@
 
     clusters_raw = pd.read_csv(clusters_file, header=None, sep=r",#,|#,|,#", engine='python')
     clusters_raw.columns = column_sets
-<<<<<<< HEAD
-
-    clusters_processed = split_cluster_entries(clusters_raw, particles, column_lookup)
-=======
     
     clusters_processed, shape_list = split_cluster_entries(clusters_raw, particles, column_lookup)
->>>>>>> 72b85977
 
     split_pids = split_particle_entries(clusters_processed, particles)
 
@@ -152,13 +144,8 @@
 
     # Fix indexing mismatch in DumpObjects - is this still necessary????
     clusters_processed["cluster_id"] = clusters_processed["cluster_id"] - 1
-<<<<<<< HEAD
-
-    return clusters_processed
-=======
     
     return clusters_processed, shape_list
->>>>>>> 72b85977
 
 def split_cluster_entries(clusters_raw, particles, column_lookup):
     """
@@ -197,17 +184,9 @@
     a strip spacepoint belongs to 0, 1, or 2 clusters, and we only accept the case of 2 clusters
     with shared truth particle_id
     """
-<<<<<<< HEAD
-    pixel_clusters = pixel_hits.merge(clusters[['cluster_id', 'particle_id']], left_on='cluster_index_1', right_on='cluster_id', how='left').drop("cluster_id", axis=1)
-    pixel_clusters["particle_id_1"] = pixel_clusters["particle_id"]
-    pixel_clusters["particle_id_2"] = -1
-    strip_clusters = strip_hits.merge(clusters[['cluster_id', 'particle_id']], left_on='cluster_index_1', right_on='cluster_id', how='left')
-    strip_clusters = strip_clusters.merge(clusters[['cluster_id', 'particle_id']], left_on='cluster_index_2', right_on='cluster_id', how='left', suffixes=('_1', '_2')).drop(['cluster_id_1', 'cluster_id_2'], axis=1)
-=======
     spacepoints = spacepoints.merge(clusters, left_on='cluster_index_1', right_on='cluster_id', how='left')
     spacepointlike_fields = ['hardware', 'barrel_endcap', 'layer_disk', 'eta_module', 'phi_module']
     spacepoints = spacepoints.merge(clusters.drop(spacepointlike_fields, axis=1), left_on='cluster_index_2', right_on='cluster_id', how='left', suffixes=("_1", "_2")).drop(['cluster_id_1', 'cluster_id_2'], axis=1)
->>>>>>> 72b85977
 
     # Get clusters that share particle ID
     matching_clusters = spacepoints.particle_id_1 == spacepoints.particle_id_2
@@ -221,17 +200,6 @@
     belongs to both a true particle and noise
     """
 
-<<<<<<< HEAD
-    spacepoints = spacepoints.merge(clusters.drop(["particle_id", "side"], axis=1), left_on='cluster_index_1', right_on='cluster_id', how='left').drop("cluster_id", axis=1)
-
-    unique_cluster_fields = ['cluster_id', 'cluster_x', 'cluster_y', 'cluster_z', 'eta_angle', 'phi_angle', 'norm_z']  # These are fields that is unique to each cluster (therefore they need the _1, _2 suffix)
-    spacepoints = spacepoints.merge(clusters[unique_cluster_fields], left_on='cluster_index_2', right_on='cluster_id', how='left', suffixes=("_1", "_2")).drop("cluster_id", axis=1)
-
-    # Ignore duplicate entries (possible if a particle has duplicate hits in the same clusters)
-    spacepoints = spacepoints.drop_duplicates(["hit_id", "cluster_index_1", "cluster_index_2", "particle_id"]).fillna(-1)
-
-    return spacepoints
-=======
     # Ignore duplicate entries (possible if a particle has duplicate hits in the same clusters)
     spacepoints = spacepoints.drop_duplicates(["hit_id", "cluster_index_1", "cluster_index_2", "particle_id"]).fillna(-1)
     
@@ -244,7 +212,6 @@
     # Sort hits by hit_id for ease of processing
     cleaned_hits = cleaned_hits.sort_values("hit_id").reset_index(drop=True)
     return cleaned_hits
->>>>>>> 72b85977
 
 def get_truth_spacepoints(spacepoints, clusters, spacepoints_datatypes):
 
