# Copyright (C) 2023 CERN for the benefit of the ATLAS collaboration

# Licensed under the Apache License, Version 2.0 (the "License");
# you may not use this file except in compliance with the License.
# You may obtain a copy of the License at
#
#    http://www.apache.org/licenses/LICENSE-2.0
#
# Unless required by applicable law or agreed to in writing, software
# distributed under the License is distributed on an "AS IS" BASIS,
# WITHOUT WARRANTIES OR CONDITIONS OF ANY KIND, either express or implied.
# See the License for the specific language governing permissions and
# limitations under the License.

import os
import copy

# 3rd party imports
from ..graph_construction_stage import GraphConstructionStage

from pytorch_lightning import LightningModule
from torch_geometric.data import DataLoader, Dataset
import torch

import logging

# Local imports
from .utils import make_mlp, build_edges, graph_intersection,make_quantized_mlp
from ..utils import build_signal_edges  # handle_weighting
from gnn4itk_cf.utils import load_datafiles_in_dir, handle_hard_node_cuts, handle_weighting,quantize_features

class MetricLearning(GraphConstructionStage, LightningModule):
    def __init__(self, hparams):
        super().__init__()
        """
        Initialise the Lightning Module that can scan over different embedding training regimes
        """
        """
        adding some variables for pruning 
        """
        
        in_channels = len(hparams["node_features"])
        if(hparams["quantized_network"]==False):
            
            self.network = make_mlp(
                in_channels,
                [hparams["emb_hidden"]] * hparams["nb_layer"] + [hparams["emb_dim"]],
                hidden_activation=hparams["activation"],
                output_activation=None,
                batch_norm=True,
            )
        else:
            print("QUANTIZED NETWORK IS BEING USED")

            self.network = make_quantized_mlp(
                in_channels,
                [hparams["emb_hidden"]] * hparams["nb_layer"] + [hparams["emb_dim"]],
                weight_bit_width = [hparams["weight_bit_width_input"], hparams["weight_bit_width_hidden"], hparams["weight_bit_width_output"]],
                activation_qnn = hparams["activation_qnn"],
                activation_bit_width = [hparams["activation_bit_width_input"], hparams["activation_bit_width_hidden"], hparams["activation_bit_width_output"]],
                output_activation = hparams["output_activation"],
                output_activation_quantization = hparams["output_activation_quantization"],
                input_layer_quantization = hparams["input_quantization"],
                input_layer_bitwidth = 1 + hparams["integer_part"] + hparams["fractional_part"],
                layer_norm = True
            )



        self.dataset_class = GraphDataset
        self.use_pyg = True
        self.save_hyperparameters(hparams)
<<<<<<< HEAD
        ##added variables for pruning
        self.last_pruned = -1 
        self.val_loss = []
        self.pruned  = 0

=======
>>>>>>> 3a1d1b31

    def forward(self, x):

        x_out = self.network(x)
        return F.normalize(x_out)

    def train_dataloader(self):
        if self.trainset is None:
            return None
        num_workers = 16 if ("num_workers" not in self.hparams or self.hparams["num_workers"] is None) else self.hparams["num_workers"][0]
        return DataLoader(
            self.trainset, batch_size=1, num_workers=num_workers
        )

    def val_dataloader(self):
        if self.valset is None:
            return None
        num_workers = 16 if ("num_workers" not in self.hparams or self.hparams["num_workers"] is None) else self.hparams["num_workers"][1]
        return DataLoader(
            self.valset, batch_size=1, num_workers=num_workers
        )

    def test_dataloader(self):
        if self.testset is None:
            return None
        num_workers = 16 if ("num_workers" not in self.hparams or self.hparams["num_workers"] is None) else self.hparams["num_workers"][2]
        return DataLoader(
            self.testset, batch_size=1, num_workers=num_workers
        )

    def predict_dataloader(self):

        self.datasets = []
        dataloaders = []
        for i, (data_name, data_num) in enumerate(zip(["trainset", "valset", "testset"], self.hparams["data_split"])):
            if data_num > 0:
                dataset = self.dataset_class(self.hparams["input_dir"], data_name, data_num, "predict", self.hparams)
                self.datasets.append(dataset)
                num_workers = 16 if ("num_workers" not in self.hparams or self.hparams["num_workers"] is None) else self.hparams["num_workers"][i]
                dataloaders.append(DataLoader(dataset, batch_size=1, num_workers=num_workers))
        return dataloaders

    def configure_optimizers(self):
        optimizer = [
            torch.optim.AdamW(
                self.parameters(),
                lr=(self.hparams["lr"]),
                betas=(0.9, 0.999),
                eps=1e-08,
                amsgrad=True,
            )
        ]
        scheduler = [
            {
                "scheduler": torch.optim.lr_scheduler.StepLR(
                    optimizer[0],
                    step_size=self.hparams["patience"],
                    gamma=self.hparams["factor"],
                ),
                "interval": "epoch",
                "frequency": 1,
            }
        ]
        return optimizer, scheduler

    def get_input_data(self, batch):

        input_data = torch.stack([batch[feature] for feature in self.hparams["node_features"]], dim=-1).float()
<<<<<<< HEAD
        input_data[input_data != input_data] = 0 # Replace NaNs with 0s
       
        if self.hparams["quantized_dataset"]:
            fixed_point, pre_point, post_point  = self.hparams["input_quantization"],self.hparams["integer_part"],self.hparams["fractional_part"]
            input_data = quantize_features(input_data,False,fixed_point, pre_point, post_point) 
          
=======
        input_data[input_data != input_data] = 0  # Replace NaNs with 0s

>>>>>>> 3a1d1b31
        return input_data

    def get_query_points(self, batch, spatial):

        query_indices = torch.arange(len(spatial), device=self.device)
        query_indices = query_indices[torch.randperm(len(query_indices))][
            : self.hparams["points_per_batch"]
        ]
        query = spatial[query_indices]

        return query_indices, query

    def append_hnm_pairs(self, e_spatial, query, query_indices, spatial, r_train=None, knn=None):
        if r_train is None:
            r_train = self.hparams["r_train"]
        if knn is None:
            knn = self.hparams["knn"]

        knn_edges = build_edges(
            query=query,
            database=spatial,
            indices=query_indices,
            r_max=r_train,
            k_max=knn,
            backend="FRNN",
            return_indices=False
        )

        e_spatial = torch.cat([e_spatial, knn_edges], dim=-1)

        return e_spatial

    def append_random_pairs(self, e_spatial, query_indices, spatial):
        n_random = int(self.hparams["randomisation"] * len(query_indices))
        indices_src = torch.randint(
            0, len(query_indices), (n_random,), device=self.device
        )
        indices_dest = torch.randint(0, len(spatial), (n_random,), device=self.device)
        random_pairs = torch.stack([query_indices[indices_src], indices_dest])

        e_spatial = torch.cat(
            [e_spatial, random_pairs],
            dim=-1,
        )
        return e_spatial

    def append_signal_edges(self, batch, edges):

        # Instantiate bidirectional truth (since KNN prediction will be bidirectional)
        if "undirected" in self.hparams and self.hparams["undirected"]:
            true_edges = torch.cat(
                [batch.track_edges, batch.track_edges.flip(0)], dim=-1
            )
        else:
            true_edges = batch.track_edges

        # Append the signal edges
        signal_true_edges = build_signal_edges(
            batch,
            self.hparams["weighting"],
            true_edges
        )

        edges = torch.cat(
            [edges, signal_true_edges], dim=-1,
        )

        return edges

    def get_distances(self, embedding, pred_edges):

        reference = embedding[pred_edges[1]]
        neighbors = embedding[pred_edges[0]]

        try:  # This can be resource intensive, so we chunk it if it fails
            d = torch.sum((reference - neighbors) ** 2, dim=-1)
        except RuntimeError:
            d = [torch.sum((ref - nei) ** 2, dim=-1) for ref, nei in zip(reference.chunk(10), neighbors.chunk(10))]
            d = torch.cat(d)

        return d

    def training_step(self, batch, batch_idx):

        """
        Args:
            batch (``list``, required): A list of ``torch.tensor`` objects
            batch (``int``, required): The index of the batch

        Returns:
            ``torch.tensor`` The loss function as a tensor
        """

        batch.edge_index, embedding = self.get_training_edges(batch)
        self.apply_embedding(batch, embedding, batch.edge_index)

        batch.edge_index, batch.y, batch.truth_map, true_edges = self.get_truth(batch, batch.edge_index)
        weights = self.get_weights(batch)  # true_edges, truth_map)

        loss = self.loss_function(batch, embedding, weights)

        ##adding l1 loss for training (pruned_model)

        if(self.hparams["l1_loss"]):
            l1_crit = torch.nn.L1Loss(size_average=False)
            reg_loss = 0
            for param in self.parameters():
                reg_loss += l1_crit(param,target=torch.zeros_like(param))

            
            loss += self.hparams["l1_factor"]* reg_loss
        self.log("train_loss", loss, batch_size=1)

        return loss

    def get_training_edges(self, batch):

        # Instantiate empty prediction edge list
        training_edges = torch.empty([2, 0], dtype=torch.int64, device=self.device)

        # Forward pass of model, handling whether Cell Information (ci) is included
        with torch.no_grad():
            embedding = self.apply_embedding(batch)

        query_indices, query = self.get_query_points(batch, embedding)

        # Append Hard Negative Mining (hnm) with KNN graph
        training_edges = self.append_hnm_pairs(training_edges, query, query_indices, embedding)

        # Append random edges pairs (rp) for stability
        training_edges = self.append_random_pairs(training_edges, query_indices, embedding)

        # Append true signal edges
        training_edges = self.append_signal_edges(batch, training_edges)

        # Remove duplicate edges
        training_edges = torch.unique(training_edges, dim=-1)

        return training_edges, embedding

    def get_truth(self, batch, pred_edges):

        # Calculate truth from intersection between Prediction graph and Truth graph
        if "undirected" in self.hparams and self.hparams["undirected"]:
            true_edges = torch.cat(
                [batch.track_edges, batch.track_edges.flip(0)], dim=-1
            )
        else:
            true_edges = batch.track_edges

        pred_edges, truth, truth_map = graph_intersection(pred_edges, true_edges, return_y_pred=True, return_truth_to_pred=True, unique_pred=False)

        return pred_edges, truth, truth_map, true_edges

    def get_weights(self, batch):  # true_edges, truth_map):

        return handle_weighting(batch, self.hparams["weighting"])  # true_edges=true_edges, truth_map=truth_map)

    def apply_embedding(self, batch, embedding_inplace=None, training_edges=None):

        # Apply embedding to input data
        input_data = self.get_input_data(batch)
        if embedding_inplace is None or training_edges is None:
            return self(input_data)

        included_hits = training_edges.unique().long()
        embedding_inplace[included_hits] = self(input_data[included_hits])

    def loss_function(self, batch, embedding, weights=None, pred_edges=None, truth=None):

        if pred_edges is None:
            assert "edge_index" in batch.keys, "Must provide pred_edges if not in batch"
            pred_edges = batch.edge_index

        if truth is None:
            assert "y" in batch.keys, "Must provide truth if not in batch"
            truth = batch.y

        if weights is None:
            weights = torch.ones_like(truth)

        d = self.get_distances(embedding, pred_edges)

        return self.weighted_hinge_loss(truth, d, weights)

    def weighted_hinge_loss(self, truth, d, weights):
        """
        Calculates the weighted hinge loss

        Given a set of edges, we partition into signal true (truth=1, weight>0), background true (truth=1, weight=0 or weight<0) and false (truth=0).
        The choice of weights for each set (as specified in the weighting config) defines how these are treated. Weights of 0 are simply masked from the loss function.
        Weights below 0 are treated as false, such that background true edges can be treated as false edges. The same behavior is used in calculating metrics.

        Args:
            truth (``torch.tensor``, required): The truth tensor of composed of 0s and 1s, of shape (E,)
            d (``torch.tensor``, required): The distance tensor between nodes at edges[0] and edges[1] of shape (E,)
            weights (``torch.tensor``, required): The weight tensor of shape (E,)
        Returns:
            ``torch.tensor`` The weighted hinge loss mean as a tensor
        """

        negative_mask = ((truth == 0) & (weights != 0)) | (weights < 0)

        # Handle negative loss, but don't reduce vector
        negative_loss = torch.nn.functional.hinge_embedding_loss(
            d[negative_mask],
            torch.ones_like(d[negative_mask]) * -1,
            margin=self.hparams["margin"]**2,
            reduction="none",
        )

        # Now reduce the vector with non-zero weights
        negative_loss = torch.mean(negative_loss * weights[negative_mask].abs())

        positive_mask = (truth == 1) & (weights > 0)

        # Handle positive loss, but don't reduce vector
        positive_loss = torch.nn.functional.hinge_embedding_loss(
            d[positive_mask],
            torch.ones_like(d[positive_mask]),
            margin=self.hparams["margin"]**2,
            reduction="none",
        )

        # Now reduce the vector with non-zero weights
        positive_loss = torch.mean(positive_loss * weights[positive_mask].abs())

        return negative_loss + positive_loss

    def shared_evaluation(self, batch, knn_radius, knn_num):

        embedding = self.apply_embedding(batch)

        # Build whole KNN graph
        batch.edge_index = build_edges(
            query=embedding, database=embedding, indices=None, r_max=knn_radius, k_max=knn_num, backend="FRNN"
        )

        # Calculate truth from intersection between Prediction graph and Truth graph
        batch.edge_index, batch.y, batch.truth_map, true_edges = self.get_truth(batch, batch.edge_index)

        weights = self.get_weights(batch)

        d = self.get_distances(
            embedding, batch.edge_index
        )

        loss = self.weighted_hinge_loss(batch.y, d, weights)

        if hasattr(self, "trainer") and self.trainer.state.stage in ["train", "validate"]:
            self.log_metrics(batch, loss, batch.edge_index, true_edges, batch.y, weights)

        return {
            "loss": loss,
            "distances": d,
            "preds": embedding,
            "truth_graph": true_edges,
        }

    def log_metrics(self, batch, loss, pred_edges, true_edges, truth, weights):

        signal_true_edges = build_signal_edges(batch, self.hparams["weighting"], true_edges)
        true_pred_edges = pred_edges[:, truth == 1]
        signal_true_pred_edges = pred_edges[:, (truth == 1) & (weights > 0)]

        total_eff = true_pred_edges.shape[1] / true_edges.shape[1]
        signal_eff = signal_true_pred_edges.shape[1] / signal_true_edges.shape[1]
        total_pur = true_pred_edges.shape[1] / pred_edges.shape[1]
        signal_pur = signal_true_pred_edges.shape[1] / pred_edges.shape[1]
        f1 = 2 * (signal_eff * signal_pur) / (signal_eff + signal_pur)

        current_lr = self.optimizers().param_groups[0]["lr"]
        self.log_dict(
            {"val_loss": loss, "lr": current_lr, "total_eff": total_eff, "total_pur": total_pur, "signal_eff": signal_eff, "signal_pur": signal_pur, "f1": f1},
            batch_size=1
        )

    def validation_step(self, batch, batch_idx):
        """
        Step to evaluate the model's performance
        """
        knn_val = 500 if "knn_val" not in self.hparams else self.hparams["knn_val"]
        outputs = self.shared_evaluation(
            batch, self.hparams["r_train"], knn_val
        )

        return outputs["loss"]

    def test_step(self, batch, batch_idx):
        """
        Step to evaluate the model's performance
        """
        return self.shared_evaluation(batch, self.hparams["r_train"], 1000)

    def optimizer_step(
        self,
        epoch,
        batch_idx,
        optimizer,
        optimizer_idx,
        optimizer_closure=None,
        on_tpu=False,
        using_native_amp=False,
        using_lbfgs=False,
    ):
        """
        Use this to manually enforce warm-up. In the future, this may become built-into PyLightning
        """
        logging.info(f"Optimizer step for batch {batch_idx}")
        # warm up lr
        if (self.hparams["warmup"] is not None) and (
            self.trainer.current_epoch < self.hparams["warmup"]
        ):
            lr_scale = min(
                1.0, float(self.trainer.current_epoch + 1) / self.hparams["warmup"]
            )
            for pg in optimizer.param_groups:
                pg["lr"] = lr_scale * self.hparams["lr"]

        # update params
        optimizer.step(closure=optimizer_closure)
        optimizer.zero_grad()

        logging.info(f"Optimizer step done for batch {batch_idx}")

    def predict_step(self, batch, batch_idx, dataloader_idx=0):
        """
        This function handles the prediction of each graph. It is called in the `infer.py` script.
        It can be overwritted in your custom stage, but it should implement three simple steps:
        1. Run an embedding model on the input graph
        2. Build graph and save as batch.edge_index
        3. Run the truth calculation and save as batch.y and batch.truth_map
        """

        knn_infer = 500 if "knn_infer" not in self.hparams else self.hparams["knn_infer"]
        self.shared_evaluation(batch, self.hparams["r_infer"], knn_infer)

        if self.hparams["undirected"]:
            self.remove_duplicate_edges(batch)

        dataset = self.datasets[dataloader_idx]
        dataset.unscale_features(batch)
        datatype = dataset.data_name

        self.save_graph(batch, datatype)

    def save_graph(self, event, datatype):

        event.config.append(self.hparams)
        os.makedirs(os.path.join(self.hparams["stage_dir"], datatype), exist_ok=True)
        torch.save(event.cpu(), os.path.join(self.hparams["stage_dir"], datatype, f"event{event.event_id}.pyg"))

    def remove_duplicate_edges(self, event):
        """
        Remove duplicate edges, since we only need an undirected graph. Randomly flip the remaining edges to remove
        any training biases downstream
        TODO: Make this more readable
        """

        event.edge_index[:, event.edge_index[0] > event.edge_index[1]] = event.edge_index[:, event.edge_index[0] > event.edge_index[1]].flip(0)
        event.edge_index, edge_inverse = event.edge_index.unique(return_inverse=True, dim=-1)
        event.y = torch.zeros_like(event.edge_index[0], dtype=event.y.dtype).scatter(0, edge_inverse, event.y)
        event.truth_map[event.truth_map >= 0] = edge_inverse[event.truth_map[event.truth_map >= 0]]
        event.truth_map = event.truth_map[:event.track_edges.shape[1]]

        random_flip = torch.randint(2, (event.edge_index.shape[1],), dtype=torch.bool)
        event.edge_index[:, random_flip] = event.edge_index[:, random_flip].flip(0)




    def deepcopy_model(self):
        return copy.deepcopy(self.network)    


class GraphDataset(Dataset):
    """
    The custom default GNN dataset to load graphs off the disk
    """

    def __init__(self, input_dir, data_name=None, num_events=None, stage="fit", hparams=None, transform=None, pre_transform=None, pre_filter=None, **kwargs):
        super().__init__(input_dir, transform, pre_transform, pre_filter)

        self.input_dir = input_dir
        self.data_name = data_name
        self.hparams = hparams
        self.num_events = num_events
        self.stage = stage

        self.input_paths = load_datafiles_in_dir(self.input_dir, self.data_name, self.num_events)
        self.input_paths.sort()  # We sort here for reproducibility

    def len(self):
        return len(self.input_paths)

    def get(self, idx):

        event_path = self.input_paths[idx]
        event = torch.load(event_path, map_location=torch.device("cpu"))
        self.preprocess_event(event)

        return event

    def preprocess_event(self, event):
        """
        Process event before it is used in training and validation loops
        """

        self.cleaning_and_tests(event)
        self.apply_hard_cuts(event)
        # self.remove_split_cluster_truth(event) TODO: Should handle this at some point
        self.scale_features(event)

    def apply_hard_cuts(self, event):
        """
        Apply hard cuts to the event. This is implemented by
        1. Finding which true edges are from tracks that pass the hard cut.
        2. Pruning the input graph to only include nodes that are connected to these edges.
        """

        if self.hparams is not None and "hard_cuts" in self.hparams.keys() and self.hparams["hard_cuts"]:
            assert isinstance(self.hparams["hard_cuts"], dict), "Hard cuts must be a dictionary"
            handle_hard_node_cuts(event, self.hparams["hard_cuts"])

    def cleaning_and_tests(self, event):
        """
        Ensure that data is clean and has the correct shape
        """

        if not hasattr(event, "num_nodes"):
            assert "x" in event.keys, "No node features found in event"
            event.num_nodes = event.x.shape[0]

    def scale_features(self, event):
        """
        Handle feature scaling for the event
        """

        if self.hparams is not None and "node_scales" in self.hparams.keys() and "node_features" in self.hparams.keys():
            assert isinstance(self.hparams["node_scales"], list), "Feature scaling must be a list of ints or floats"
            for i, feature in enumerate(self.hparams["node_features"]):
                assert feature in event.keys, f"Feature {feature} not found in event"
                event[feature] = event[feature] / self.hparams["node_scales"][i]

    def unscale_features(self, event):
        """
        Unscale features when doing prediction
        """

        if self.hparams is not None and "node_scales" in self.hparams.keys() and "node_features" in self.hparams.keys():
            assert isinstance(self.hparams["node_scales"], list), "Feature scaling must be a list of ints or floats"
            for i, feature in enumerate(self.hparams["node_features"]):
                assert feature in event.keys, f"Feature {feature} not found in event"
                event[feature] = event[feature] * self.hparams["node_scales"][i]

    def handle_edge_list(self, event):
        """
        TODO
        """
        pass<|MERGE_RESOLUTION|>--- conflicted
+++ resolved
@@ -70,14 +70,13 @@
         self.dataset_class = GraphDataset
         self.use_pyg = True
         self.save_hyperparameters(hparams)
-<<<<<<< HEAD
+
         ##added variables for pruning
         self.last_pruned = -1 
         self.val_loss = []
         self.pruned  = 0
 
-=======
->>>>>>> 3a1d1b31
+
 
     def forward(self, x):
 
@@ -146,17 +145,14 @@
     def get_input_data(self, batch):
 
         input_data = torch.stack([batch[feature] for feature in self.hparams["node_features"]], dim=-1).float()
-<<<<<<< HEAD
+
         input_data[input_data != input_data] = 0 # Replace NaNs with 0s
        
         if self.hparams["quantized_dataset"]:
             fixed_point, pre_point, post_point  = self.hparams["input_quantization"],self.hparams["integer_part"],self.hparams["fractional_part"]
             input_data = quantize_features(input_data,False,fixed_point, pre_point, post_point) 
           
-=======
-        input_data[input_data != input_data] = 0  # Replace NaNs with 0s
-
->>>>>>> 3a1d1b31
+
         return input_data
 
     def get_query_points(self, batch, spatial):
