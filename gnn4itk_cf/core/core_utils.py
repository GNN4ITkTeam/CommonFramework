--- conflicted
+++ resolved
@@ -22,12 +22,9 @@
 from pytorch_lightning.callbacks import ModelCheckpoint
 
 from gnn4itk_cf import stages
-<<<<<<< HEAD
+
 from gnn4itk_cf.utils.quantization_utils import*
 from gnn4itk_cf.stages import *
-=======
-from gnn4itk_cf.stages import *   # noqa
->>>>>>> 3a1d1b31
 from pytorch_lightning.strategies import DDPStrategy
 
 try:
