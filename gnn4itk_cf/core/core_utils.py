--- conflicted
+++ resolved
@@ -109,21 +109,14 @@
         isinstance(default_root_dir, str)
         and find_latest_checkpoint(default_root_dir) is not None
     ):
-<<<<<<< HEAD
-        print(f"Found checkpoint from a previous run in {default_root_dir}")
-=======
         logging.info(
             f"Found checkpoint from a previous run in {default_root_dir}, resuming from {find_latest_checkpoint(default_root_dir)}"
         )
->>>>>>> eebc3603
         resume = "must"
 
     logging.info(f"Job ID: {job_id}, resume: {resume}")
 
-<<<<<<< HEAD
-=======
     # handle wandb logging
->>>>>>> eebc3603
     logger = (
         WandbLogger(
             project=config["project"],
